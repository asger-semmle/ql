/**
 * Provides classes for performing local (intra-procedural) and
 * global (inter-procedural) data flow analyses.
 */

import csharp

module DataFlow {
  private import semmle.code.csharp.dataflow.CallContext
  private import semmle.code.csharp.dataflow.DelegateDataFlow
  private import semmle.code.csharp.dataflow.LibraryTypeDataFlow
  private import semmle.code.csharp.frameworks.EntityFramework
  private import Internal::Cached
  private import dotnet
  private import cil

  /**
   * An element, viewed as a node in a data flow graph. Either an
   * expression (`ExprNode`) or a parameter (`ParameterNode`).
   */
  class Node extends TNode {
    /** Gets the expression corresponding to this node, if any. */
    DotNet::Expr asExpr() { result = this.(ExprNode).getExpr() }

    /** Gets the expression corresponding to this node, at control flow node `cfn`, if any. */
    Expr asExprAtNode(ControlFlow::Nodes::ElementNode cfn) {
      this = TExprNode(cfn) and
      result = cfn.getElement()
    }

    /** Gets the parameter corresponding to this node, if any. */
    DotNet::Parameter asParameter() { result = this.(ParameterNode).getParameter() }

    /** Gets the type of this node. */
    DotNet::Type getType() { none() }

    /** Gets the enclosing callable of this node. */
    final DotNet::Callable getEnclosingCallable() { result = getEnclosingCallable(this) }

    /** Gets a textual representation of this node. */
    string toString() { none() }

    /** Gets the location of this node. */
    final Location getLocation() { result = getLocation(this) }
  }

  /**
   * An expression, viewed as a node in a data flow graph.
   */
  class ExprNode extends Node {
    ExprNode() { this = TExprNode(_) or this = TCilExprNode(_) }

    /** Gets the expression corresponding to this node. */
    DotNet::Expr getExpr() {
      result = this.getExprAtNode(_)
      or
      this = TCilExprNode(result)
    }

    /** Gets the expression corresponding to this node, at control flow node `cfn`. */
    Expr getExprAtNode(ControlFlow::Nodes::ElementNode cfn) {
      this = TExprNode(cfn) and
      result = cfn.getElement()
    }

    override DotNet::Type getType() { result = this.getExpr().getType() }

    override string toString() {
      exists(ControlFlow::Nodes::ElementNode cfn | this = TExprNode(cfn) | result = cfn.toString())
      or
      this = TCilExprNode(_) and
      result = "CIL expression"
    }
  }

  /**
   * The value of a parameter at function entry, viewed as a node in a data
   * flow graph.
   */
  class ParameterNode extends Node {
    ParameterNode() {
      Internal::explicitParameterNode(this, _) or
      Internal::implicitCapturedParameterNode(this, _) or
      this = TCilParameterNode(_)
    }

    /** Gets the parameter corresponding to this node, if any. */
    DotNet::Parameter getParameter() { none() }
  }

  /** Gets a node corresponding to expression `e`. */
  ExprNode exprNode(DotNet::Expr e) { result.getExpr() = e }

  /**
   * Gets the node corresponding to the value of parameter `p` at function entry.
   */
  ParameterNode parameterNode(DotNet::Parameter p) { result.getParameter() = p }

  /**
   * Holds if data flows from `source` to `sink` in zero or more local
   * (intra-procedural) steps.
   */
  predicate localFlow(Node source, Node sink) { localFlowStep*(source, sink) }

  predicate localFlowStep = Internal::LocalFlow::step/2;

  /**
   * A dataflow node that jumps between callables. This can be extended in framework code
   * to add additional dataflow steps.
   */
  abstract class NonLocalJumpNode extends Node {
    /** Gets a successor node that is potentially in another callable. */
    abstract Node getAJumpSuccessor(boolean preservesValue);
  }

  /**
   * A data flow node augmented with a call context and a configuration. Only
   * nodes that are reachable from a source, and which can reach a sink, are
   * generated.
   */
  class PathNode extends Internal::TFlowGraphNode {
    Node node;

    Configuration config;

    PathNode() {
      this = Internal::TFlowGraphNode0(node, _, config) and
      config.isSink(this.(Internal::FlowGraphNode).getASuccessor*().getNode())
    }

    /** Gets a textual representation of this path node. */
    string toString() { result = getNode().toString() }

    /** Gets the location of this path node. */
    Location getLocation() { result = getNode().getLocation() }

    /** Gets the underlying data flow node. */
    Node getNode() { result = node }

    /** Gets the associated configuration. */
    Configuration getConfiguration() { result = config }

    /** Gets a successor path node, if any. */
    PathNode getASuccessor() { result = this.(Internal::FlowGraphNode).getASuccessor() }
  }

  /**
   * Provides the query predicates needed to include a graph in a path-problem query.
   */
  module PathGraph {
    /** Holds if `(a,b)` is an edge in the graph of data flow path explanations. */
    query predicate edges(PathNode a, PathNode b) { a.getASuccessor() = b }

    /** Holds if `node` is a node in the graph of data flow path explanations. */
    query predicate nodes(PathNode node) { any() }
  }

  /**
   * A global (inter-procedural) data flow configuration.
   *
   * Each use of the global data flow library must define its own unique extension
   * of this abstract class. A configuration defines a set of relevant sources
   * (`isSource`) and sinks (`isSink`), and may additionally prohibit intermediate
   * flow nodes (`isBarrier`) as well as add custom data flow steps
   * (`isAdditionalFlowStep()`).
   *
   * In addition to tracking flow through ordinary callables (for example methods
   * and accessors), the global data flow algorithm tracks flow through delegate
   * calls as well. However, for non-locally resolvable delegate calls the algorithm
   * takes only call contexts of height at most one into account. Example:
   *
   * ```
   * public int M(Func<string, int> f, string x) {
   *   return f(x);
   * }
   *
   * M(x => x.Length, ...);
   *
   * M(_ => 42, ...);
   * ```
   *
   * In the body of `M` on line 2, `f` can be resolved to the delegates
   * `x => x.Length` (line 5) and `_ => 42` (line 7), requiring different call
   * contexts. The algorithm is able to distinguish which of the two delegates
   * are applicable based on the current call context (that is, if `M` is called
   * via line 5, only the delegate `x => x.Length` is applicable, and vice versa
   * for line 7). However, if `M` is instead defined as:
   *
   * ```
   * public int M(Func<string, int> f, string x) {
   *   return M2(f, x);
   * }
   *
   * public int M2(Func<string, int> f, string x) {
   *   return f(x);
   * }
   *
   * M(x => x.Length, ...);
   *
   * M(_ => 42, ...);
   * ```
   *
   * then both delegates from lines 9 and 11 will (incorrectly) be considered valid,
   * as the last call required for resolving `f` on line 6 is in both cases the call
   * on line 2.
   */
  abstract class Configuration extends string {
    bindingset[this]
    Configuration() { any() }

    /**
     * Holds if `source` is a relevant data flow source.
     *
     * The smaller this predicate is, the faster `hasFlow()` will converge.
     */
    abstract predicate isSource(Node source);

    /**
     * Holds if `sink` is a relevant data flow sink.
     *
     * The smaller this predicate is, the faster `hasFlow()` will converge.
     */
    abstract predicate isSink(Node sink);

    /** Holds if the intermediate data flow node `node` is prohibited. */
    predicate isBarrier(Node node) { none() }

    /**
     * Holds if the additional flow step from `pred` to `succ` must be taken
     * into account in the analysis.
     */
    predicate isAdditionalFlowStep(Node pred, Node succ) { none() }

    /**
     * INTERNAL: Do not use.
     *
     * Holds if the additional flow step from argument `arg` to parameter
     * `p` via call `call` must be taken into account in the analysis, but
     * only in call context `cc`.
     */
    predicate isAdditionalFlowStepIntoCall(Node call, Node arg, DotNet::Parameter p, CallContext cc) {
      none()
    }

    /**
     * Holds if data may flow from `source` to `sink` for this configuration.
     */
    predicate hasFlow(Node source, Node sink) { Internal::flowsTo(_, source, _, sink, this) }

    /**
     * Holds if data may flow from `source` to `sink` for this configuration.
     *
     * The corresponding paths are generated from the end-points and the graph
     * included in the module `PathGraph`.
     */
    predicate hasFlowPath(PathNode source, PathNode sink) {
      Internal::flowsTo(source, _, sink, _, this)
    }
  }

  /** INTERNAL: Do not use. */
  module Internal {
    private import semmle.code.csharp.dataflow.DelegateDataFlow
    private import semmle.code.csharp.dispatch.Dispatch

    /** An SSA definition, viewed as a node in a data flow graph. */
    class SsaDefinitionNode extends Node, TSsaDefinitionNode {
      Ssa::Definition def;

      SsaDefinitionNode() { this = TSsaDefinitionNode(def) }

      /** Gets the underlying SSA definition. */
      Ssa::Definition getDefinition() { result = def }

      override Type getType() { result = def.getSourceVariable().getType() }

      override string toString() {
        result = def.toString() and
        not this instanceof ExplicitParameterNode
      }
    }

    /**
     * Holds if SSA definition node `node` is an entry definition for parameter `p`.
     */
    predicate explicitParameterNode(SsaDefinitionNode node, Parameter p) {
      exists(Ssa::ExplicitDefinition def, AssignableDefinitions::ImplicitParameterDefinition pdef |
        node = TSsaDefinitionNode(def)
      |
        pdef = def.getADefinition() and
        p = pdef.getParameter()
      )
    }

    /**
     * The value of an explicit parameter at function entry, viewed as a node in a data
     * flow graph.
     */
    class ExplicitParameterNode extends ParameterNode {
      DotNet::Parameter parameter;

      ExplicitParameterNode() {
        explicitParameterNode(this, parameter) or
        this = TCilParameterNode(parameter)
      }

      override DotNet::Parameter getParameter() { result = parameter }

      override DotNet::Type getType() { result = parameter.getType() }

      override string toString() { result = parameter.toString() }
    }

    /**
     * Holds if SSA definition node `node` is an implicit entry definition for
     * captured local scope variable `v`.
     */
    predicate implicitCapturedParameterNode(SsaDefinitionNode node, LocalScopeVariable v) {
      exists(Ssa::ImplicitEntryDefinition def | node = TSsaDefinitionNode(def) |
        def.getSourceVariable().getAssignable() = v
      )
    }

    /**
     * The value of an implicit captured variable parameter at function entry,
     * viewed as a node in a data flow graph.
     *
     * An implicit parameter is added in order to be able to track flow into
     * capturing callables, as if an explicit `ref` parameter had been used:
     *
     * ```
     * void M() {             void M() {
     *   int i = 0;             int i = 0;
     *   void In() {    =>      void In(ref int i0) { // implicit i0 parameter
     *     Use(i);                Use(i0);
     *   }                      }
     *   In();                  In(ref i);
     * }                      }
     * ```
     */
    private class ImplicitCapturedParameterNode extends ParameterNode, SsaDefinitionNode {
      LocalScopeVariable v;

      ImplicitCapturedParameterNode() { implicitCapturedParameterNode(this, v) }

      /** Gets the captured variable that this implicit parameter models. */
      LocalScopeVariable getVariable() { result = v }
    }

    /** A data flow node that represents a call. */
    abstract private class CallNode extends Node {
      DotNet::Expr call;

      /** Gets the underlying call expression. */
      DotNet::Expr getCall() { result = call }

      /**
       * Gets the argument call context corresponding to the `i`th argument
       * of this call.
       */
      ArgumentCallContext getCallContext(int i) { result.isArgument(call, i) }

      /**
       * Gets the argument call context corresponding to the implicit parameter for
       * captured variable `v`, if any.
       */
      ImplicitCapturedArgumentNode getImplicitCapturedArgument(LocalScopeVariable v) {
        result = TImplicitCapturedArgumentNode(call, v)
      }
    }

    /** A data flow node that represents an explicit call. */
    private class ExplicitCallNode extends CallNode, ExprNode {
      ExplicitCallNode() {
        call = this.getExpr() and
        (call instanceof NonDelegateCall or call instanceof DelegateCall)
      }
    }

    /**
     * A data flow node that represents an implicit call to a delegate in a call
     * to a library callable. For example, the implicit call to `M` in
     * `new Lazy<int>(M)`.
     */
    class ImplicitDelegateCallNode extends CallNode, OutNode, TImplicitDelegateCallNode {
      DelegateArgumentToLibraryCallable arg;

      ImplicitDelegateCallNode() {
        this = TImplicitDelegateCallNode(arg) and
        call = arg
      }

      /** Gets the delegate argument that is called implicitly. */
      DelegateArgumentToLibraryCallable getArgument() { result = arg }

      override Type getType() { result = arg.getType() }

      override string toString() { result = "[implicit call] " + arg.toString() }
    }

    /** A data flow node that represents the output of a call. */
    abstract private class OutNode extends Node { }

    /**
     * A data flow node that represents the explicit output of a call.
     *
     * Either a call or an SSA definition for an `out`/`ref` argument.
     */
    private class ExplicitOutNode extends OutNode {
      ExplicitOutNode() {
        exists(DotNet::Expr e |
          e = this.asExpr() and
          not e.getType() instanceof VoidType
        |
          e instanceof NonDelegateCall or
          e instanceof DelegateCall
        )
        or
        this.(SsaDefinitionNode).getDefinition() = any(Ssa::ExplicitDefinition def |
            def.getADefinition() instanceof AssignableDefinitions::OutRefDefinition
          )
      }
    }

    /**
     * The value of a captured variable after a call, viewed as a node in a data
     * flow graph.
     *
     * An implicit node is added in order to be able to track flow out of
     * capturing callables, as if an explicit `ref` parameter had been used:
     *
     * ```
     * void M() {                       void M() {
     *   int i = 0;                       int i = 0;
     *   void Out() { i = 1; }    =>      void Out(ref int i0) { i0 = 1; }
     *   Out();                           Out(ref i); // implicit out node
     *   Use(i);                          Use(i)
     * }                                }
     * ```
     */
    private class ImplicitCapturedOutNode extends OutNode, SsaDefinitionNode {
      Ssa::ImplicitCallDefinition cdef;

      ImplicitCapturedOutNode() {
        cdef = this.getDefinition() and
        cdef.getSourceVariable().getAssignable() instanceof LocalScopeVariable
      }

      /** Gets the call that this implicit definition belongs to. */
      Call getCall() { result = cdef.getCall() }
    }

    /** A data flow node that represents a call argument. */
    abstract private class ArgumentNode extends Node {
      /** Gets the context corresponding to this argument node. */
      bindingset[config]
      abstract ArgumentContext getContext(Configuration config);

      /** Holds if this argument node does not have an associated control flow node. */
      abstract predicate hasNoControlFlowNode();
    }

    /** A data flow node that represents an explicit call argument. */
    private class ExplicitArgumentNode extends ArgumentNode {
      ExplicitArgumentNode() {
        exists(DotNet::Expr e | e = this.asExpr() |
          e = any(NonDelegateCall ndc).getArgument(_) or
          e = any(DelegateCall dc).getAnArgument()
        )
        or
        this instanceof ImplicitDelegateCallNode
      }

      /**
       * Holds if this argument occurs at position `pos` in call `call`.
       */
      private predicate isArgumentOf(CallNode call, int pos, Configuration config) {
        exists(ExplicitParameterNode p |
          Pruning::flowIntoCallableStepCand(call, this, p, _, config)
        |
          pos = p.getParameter().getPosition()
        )
      }

      /**
       * Gets the argument call context corresponding to this explicit argument.
       */
      ArgumentCallContext getArgumentCallContext(Configuration config) {
        exists(CallNode call, int pos | this.isArgumentOf(call, pos, config) |
          result = call.getCallContext(pos)
        )
      }

      override ExplicitArgumentContext getContext(Configuration config) {
        result.getCallContext() = this.getArgumentCallContext(config)
      }

      override predicate hasNoControlFlowNode() {
        this.asExpr() instanceof CIL::Expr or
        this instanceof ImplicitDelegateCallNode
      }
    }

    /**
     * The value of a captured variable as an implicit argument of a call, viewed
     * as a node in a data flow graph.
     *
     * An implicit node is added in order to be able to track flow into capturing
     * callables, as if an explicit parameter had been used:
     *
     * ```
     * void M() {                       void M() {
     *   int i = 0;                       int i = 0;
     *   void Out() { i = 1; }    =>      void Out(ref int i0) { i0 = 1; }
     *   Out();                           Out(ref i); // implicit argument
     *   Use(i);                          Use(i)
     * }                                }
     * ```
     */
    private class ImplicitCapturedArgumentNode extends ArgumentNode, TImplicitCapturedArgumentNode {
      Call c;

      LocalScopeVariable v;

      ImplicitCapturedArgumentNode() { this = TImplicitCapturedArgumentNode(c, v) }

      /** Gets the call that this implicit argument belongs to. */
      Call getCall() { result = c }

      /** Gets the captured variable that is passed by this implicit argument. */
      LocalScopeVariable getVariable() { result = v }

      /**
       * Holds if the value at this node may flow into the entry definition `def`,
       * using one or more calls.
       */
      predicate flowsIn(Ssa::ImplicitEntryDefinition def) {
        exists(Ssa::ExplicitDefinition edef | edef.isCapturedVariableDefinitionFlowIn(def, c) |
          v = def.getSourceVariable().getAssignable()
        )
      }

      bindingset[config]
      override ImplicitCapturedArgumentContext getContext(Configuration config) {
        result.getArgument() = this and
        exists(config) // eliminate warning
      }

      override predicate hasNoControlFlowNode() { any() }

      override Type getType() { result = v.getType() }

      override string toString() { result = v + " [implicit argument]" }
    }

    /**
     * A data flow node that represents a value returned by a callable.
     */
    abstract private class ReturnNode extends Node { }

    /**
     * A data flow node that represents an expression returned by a callable,
     * using an ordinary `return` or a method expression.
     */
    class NormalReturnNode extends ReturnNode, TNormalReturnNode {
      override Type getType() { result = this.getEnclosingCallable().getReturnType() }

      override string toString() { result = "return" }
    }

    /**
     * A data flow node that represents an expression returned by a callable,
     * using `yield return`.
     */
    class YieldReturnNode extends ReturnNode, TYieldReturnNode {
      override Type getType() { result = this.getEnclosingCallable().getReturnType() }

      override string toString() { result = "yield return" }
    }

    /**
     * A data flow node that represents an expression returned by a callable,
     * using an `out`/`ref` parameter.
     */
    private class OutRefReturnNode extends ReturnNode, TOutRefReturnNode {
      Parameter getParameter() { this = TOutRefReturnNode(result) }

      override Type getType() { result = this.getParameter().getType() }

      override string toString() { result = "return (out/ref)" }
    }

    /**
     * The value of a captured variable as an implicit return from a call, viewed
     * as a node in a data flow graph.
     *
     * An implicit node is added in order to be able to track flow out of capturing
     * callables, as if an explicit `ref` parameter had been used:
     *
     * ```
     * void M() {              void M() {
     *   int i = 0;              int i = 0;
     *   void Out() {            void Out(ref int i0) {
     *     i = 1;        =>         i0 = 1; // implicit return
     *   }                       }
     *   Out();                  Out(ref i);
     *   Use(i);                 Use(i)
     * }                       }
     * ```
     */
    private class ImplicitCapturedReturnNode extends ReturnNode, SsaDefinitionNode {
      Ssa::ExplicitDefinition edef;

      ImplicitCapturedReturnNode() {
        edef = this.getDefinition() and
        edef.isCapturedVariableDefinitionFlowOut(_)
      }

      /**
       * Holds if the value at this node may flow out to the implicit call definition
       * `cdef`, using one or more calls.
       */
      predicate flowsOut(Ssa::ImplicitCallDefinition cdef) {
        edef.isCapturedVariableDefinitionFlowOut(cdef)
      }
    }

    /**
     * Gets a source declaration of callable `c` that has a body.
     * If the callable has both CIL and source code, return only the source
     * code version.
     */
    private DotNet::Callable getCallableForDataFlow(DotNet::Callable c) {
      result.hasBody() and
      exists(DotNet::Callable sourceDecl | sourceDecl = c.getSourceDeclaration() |
        if sourceDecl.getFile().fromSource()
        then
          // C# callable with C# implementation in the database
          result = sourceDecl
        else
          if sourceDecl instanceof CIL::Callable
          then
            // CIL callable with C# implementation in the database
            sourceDecl.matchesHandle(result.(Callable))
            or
            // CIL callable without C# implementation in the database
            not sourceDecl.matchesHandle(any(Callable k)) and
            result = sourceDecl
          else
            // C# callable without C# implementation in the database
            sourceDecl.matchesHandle(result.(CIL::Callable))
      )
    }

    /**
     * A non-delegate call. Either a C# call or a CIL call.
     */
    abstract private class NonDelegateCall extends DotNet::Expr {
      /**
       * Gets a run-time target of this call. A target is always a source
       * declaration, and if the callable has both CIL and source code, only
       * the source code version is returned.
       */
      abstract DotNet::Callable getARuntimeTarget();

      /** Gets the `i`th argument of this call. */
      abstract DotNet::Expr getArgument(int i);
    }

    private class CSharpCall extends NonDelegateCall, Expr {
      DispatchCall dc;

      CSharpCall() { this = dc.getCall() }

      override DotNet::Callable getARuntimeTarget() {
        result = getCallableForDataFlow(dc.getADynamicTarget())
      }

      override Expr getArgument(int i) { result = dc.getArgument(i) }
    }

    private class CilCall extends NonDelegateCall {
      CIL::Call call;

      CilCall() {
        call = this and
        // No need to include calls that are compiled from source
        cilCallWithoutSource(call)
      }

      override DotNet::Callable getARuntimeTarget() {
        result = getCallableForDataFlow(call.getTarget().getAnOverrider*())
      }

      override CIL::Expr getArgument(int i) { result = call.getArgument(i) }
    }

    private ControlFlowElement getAScope(boolean exactScope) {
      exists(ExprStepConfiguration c |
        c.stepsToExpr(_, _, result, exactScope, _) or
        c.stepsToDefinition(_, _, result, exactScope, _)
      )
    }

    private ControlFlowElement getANonExactScopeChild(ControlFlowElement scope) {
      scope = getAScope(false) and
      result = scope
      or
      result = getANonExactScopeChild(scope).getAChild()
    }

    pragma[noinline]
    private ControlFlow::BasicBlock getABasicBlockInScope(
      ControlFlowElement scope, boolean exactScope
    ) {
      result.getANode().getElement() = getANonExactScopeChild(scope) and
      exactScope = false
      or
      scope = getAScope(true) and
      result.getANode().getElement() = scope and
      exactScope = true
    }

    /**
     * A helper class for defining expression-based data flow steps, while properly
     * taking control flow into account.
     */
    abstract class ExprStepConfiguration extends string {
      bindingset[this]
      ExprStepConfiguration() { any() }

      /**
       * Holds if data can flow from expression `exprFrom` to expression `exprTo`,
       * but only by following control flow successors (resp. predecessors, as
       * specified by `isSuccesor`) inside the scope `scope`. The Boolean `exactScope`
       * indicates whether a transitive child of `scope` is allowed
       * (`exactScope = false`).
       */
      predicate stepsToExpr(
        Expr exprFrom, Expr exprTo, ControlFlowElement scope, boolean exactScope,
        boolean isSuccessor
      ) {
        none()
      }

      /**
       * Holds if data can flow from expression `exprFrom` to definition `defTo`,
       * but only by following control flow successors (resp. predecessors, as
       * specified by `isSuccesor`) inside the scope `scope`. The Bolean `exactScope`
       * indicates whether a transitive child of `scope` is allowed (`exactScope = false`).
       */
      predicate stepsToDefinition(
        Expr exprFrom, AssignableDefinition defTo, ControlFlowElement scope, boolean exactScope,
        boolean isSuccessor
      ) {
        none()
      }

      pragma[nomagic]
      private predicate reachesBasicBlockExprRec(
        Expr exprFrom, Expr exprTo, ControlFlowElement scope, boolean exactScope,
        boolean isSuccessor, ControlFlow::Nodes::ElementNode cfnFrom, ControlFlow::BasicBlock bb
      ) {
        exists(ControlFlow::BasicBlock mid |
          this.reachesBasicBlockExpr(exprFrom, exprTo, scope, exactScope, isSuccessor, cfnFrom, mid)
        |
          isSuccessor = true and
          bb = mid.getASuccessor()
          or
          isSuccessor = false and
          bb = mid.getAPredecessor()
        )
      }

      pragma[nomagic]
      private predicate reachesBasicBlockExpr(
        Expr exprFrom, Expr exprTo, ControlFlowElement scope, boolean exactScope,
        boolean isSuccessor, ControlFlow::Nodes::ElementNode cfnFrom, ControlFlow::BasicBlock bb
      ) {
        this.stepsToExpr(exprFrom, exprTo, scope, exactScope, isSuccessor) and
        cfnFrom = exprFrom.getAControlFlowNode() and
        bb = cfnFrom.getBasicBlock()
        or
        this.stepsToExpr(exprFrom, exprTo, scope, exactScope, isSuccessor) and
        exists(ControlFlowElement scope0, boolean exactScope0 |
          this
              .reachesBasicBlockExprRec(exprFrom, exprTo, scope0, exactScope0, isSuccessor, cfnFrom,
                bb)
        |
          bb = getABasicBlockInScope(scope0, exactScope0)
        )
      }

      pragma[nomagic]
      private predicate reachesBasicBlockDefinitionRec(
        Expr exprFrom, AssignableDefinition defTo, ControlFlowElement scope, boolean exactScope,
        boolean isSuccessor, ControlFlow::Nodes::ElementNode cfnFrom, ControlFlow::BasicBlock bb
      ) {
        exists(ControlFlow::BasicBlock mid |
          this
              .reachesBasicBlockDefinition(exprFrom, defTo, scope, exactScope, isSuccessor, cfnFrom,
                mid)
        |
          isSuccessor = true and
          bb = mid.getASuccessor()
          or
          isSuccessor = false and
          bb = mid.getAPredecessor()
        )
      }

      pragma[nomagic]
      private predicate reachesBasicBlockDefinition(
        Expr exprFrom, AssignableDefinition defTo, ControlFlowElement scope, boolean exactScope,
        boolean isSuccessor, ControlFlow::Nodes::ElementNode cfnFrom, ControlFlow::BasicBlock bb
      ) {
        this.stepsToDefinition(exprFrom, defTo, scope, exactScope, isSuccessor) and
        cfnFrom = exprFrom.getAControlFlowNode() and
        bb = cfnFrom.getBasicBlock()
        or
        this.stepsToDefinition(exprFrom, defTo, scope, exactScope, isSuccessor) and
        exists(ControlFlowElement scope0, boolean exactScope0 |
          this
              .reachesBasicBlockDefinitionRec(exprFrom, defTo, scope0, exactScope0, isSuccessor,
                cfnFrom, bb)
        |
          bb = getABasicBlockInScope(scope0, exactScope0)
        )
      }

      private predicate hasExprStep(ExprNode nodeFrom, ExprNode nodeTo) {
        exists(
          Expr exprFrom, Expr exprTo, ControlFlow::Nodes::ElementNode cfnFrom,
          ControlFlow::BasicBlock bb
        |
          this.reachesBasicBlockExpr(exprFrom, exprTo, _, _, _, cfnFrom, bb)
        |
          exprFrom = nodeFrom.asExprAtNode(cfnFrom) and
          exprTo = nodeTo.asExprAtNode(bb.getANode())
        )
      }

      private predicate hasSsaDefinitionStep(ExprNode nodeFrom, SsaDefinitionNode nodeTo) {
        exists(
          Expr exprFrom, AssignableDefinition defTo, Ssa::ExplicitDefinition ssaDef,
          ControlFlow::Nodes::ElementNode cfnFrom, ControlFlow::BasicBlock bb
        |
          this.reachesBasicBlockDefinition(exprFrom, defTo, _, _, _, cfnFrom, bb)
        |
          exprFrom = nodeFrom.asExprAtNode(cfnFrom) and
          ssaDef.getADefinition() = defTo and
          ssaDef.getBasicBlock() = bb and
          nodeTo.getDefinition() = ssaDef
        )
      }

      /**
       * Holds if `stepsTo(Expr|SsaDefintion)()` induce a data flow step from
       * `nodeFrom` to `nodeTo`.
       */
      predicate hasStep(ExprNode nodeFrom, Node nodeTo) {
        this.hasExprStep(nodeFrom, nodeTo) or
        this.hasSsaDefinitionStep(nodeFrom, nodeTo)
      }
    }

    /** Provides predicates related to local data flow. */
    module LocalFlow {
      private class LocalExprStepConfiguration extends ExprStepConfiguration {
        LocalExprStepConfiguration() { this = "LocalExprStepConfiguration" }

        override predicate stepsToExpr(
          Expr exprFrom, Expr exprTo, ControlFlowElement scope, boolean exactScope,
          boolean isSuccessor
        ) {
          exactScope = false and
          (
            // Flow using library code
            libraryFlow(exprFrom, exprTo, scope, isSuccessor, true)
            or
            exprFrom = exprTo.(ParenthesizedExpr).getExpr() and
            scope = exprTo and
            isSuccessor = true
            or
            exprTo = any(ConditionalExpr ce |
                exprFrom = ce.getThen() or
                exprFrom = ce.getElse()
              ) and
            scope = exprTo and
            isSuccessor = false
            or
            exprFrom = exprTo.(Cast).getExpr() and
            scope = exprTo and
            isSuccessor = true
            or
            exprFrom = exprTo.(AwaitExpr).getExpr() and
            scope = exprTo and
            isSuccessor = true
            or
            // An `=` expression, where the result of the expression is used
            exprTo = any(AssignExpr ae |
                ae.getParent() instanceof Expr and
                exprFrom = ae.getRValue()
              ) and
            scope = exprTo and
            isSuccessor = true
          )
        }

        override predicate stepsToDefinition(
          Expr exprFrom, AssignableDefinition def, ControlFlowElement scope, boolean exactScope,
          boolean isSuccessor
        ) {
          // Flow from source to definition
          exactScope = false and
          def.getSource() = exprFrom and
          (
            scope = def.getExpr() and
            isSuccessor = true
            or
            scope = def.(AssignableDefinitions::IsPatternDefinition).getIsPatternExpr() and
            isSuccessor = false
            or
            exists(SwitchStmt ss |
              ss = def
                    .(AssignableDefinitions::TypeCasePatternDefinition)
                    .getTypeCase()
                    .getSwitchStmt() and
              isSuccessor = true
            |
              scope = ss.getCondition()
              or
              scope = ss.getACase()
            )
          )
        }
      }

      /**
       * Holds if data flows from `nodeFrom` to `nodeTo` in exactly one local
       * (intra-procedural) step.
       */
      cached
      predicate step(Node nodeFrom, Node nodeTo) {
        forceCachingInSameStage() and
        TaintTracking::Internal::Cached::forceCachingInSameStage() and
        any(LocalExprStepConfiguration x).hasStep(nodeFrom, nodeTo)
        or
        // Flow from SSA definition to first read
        exists(Ssa::Definition def, ControlFlow::Node cfn |
          def = nodeFrom.(SsaDefinitionNode).getDefinition()
        |
          nodeTo.asExprAtNode(cfn) = def.getAFirstReadAtNode(cfn)
        )
        or
        // Flow from read to next read
        exists(ControlFlow::Node cfnFrom, ControlFlow::Node cfnTo |
          Ssa::Internal::adjacentReadPairSameVar(cfnFrom, cfnTo)
        |
          nodeFrom = TExprNode(cfnFrom) and
          nodeTo = TExprNode(cfnTo)
        )
        or
        // Flow into SSA pseudo definition
        exists(Ssa::Definition def, Ssa::PseudoDefinition pseudo |
          localFlowSsaInput(nodeFrom, def)
        |
          pseudo = nodeTo.(SsaDefinitionNode).getDefinition() and
          def = pseudo.getAnInput()
        )
        or
        // Flow into uncertain SSA definition
        exists(Ssa::Definition def, UncertainExplicitSsaDefinition uncertain |
          localFlowSsaInput(nodeFrom, def)
        |
          uncertain = nodeTo.(SsaDefinitionNode).getDefinition() and
          def = uncertain.getPriorDefinition()
        )
        or
        localFlowCapturedVarStep(nodeFrom, nodeTo)
        or
        Internal::flowOutOfDelegateLibraryCall(nodeFrom, nodeTo, true)
        or
        flowThroughCallableLibraryOutRef(_, nodeFrom, nodeTo, true)
        or
        exists(DotNet::Callable c | c.canReturn(nodeFrom.asExpr()) | nodeTo = TNormalReturnNode(c))
        or
        exists(Parameter p | callableReturnsOutOrRef(_, p, nodeFrom.asExpr()) |
          nodeTo = TOutRefReturnNode(p)
        )
        or
        localFlowStepCil(nodeFrom, nodeTo)
      }

      private CIL::DataFlowNode asCilDataFlowNode(Node node) {
        result = node.asParameter() or
        result = node.asExpr()
      }

      predicate localFlowStepCil(Node nodeFrom, Node nodeTo) {
        asCilDataFlowNode(nodeFrom)
            .getALocalFlowSucc(asCilDataFlowNode(nodeTo), any(CIL::Untainted t))
      }

      /**
       * An uncertain SSA definition. Either an uncertain explicit definition, or an
       * uncertain qualifier definition.
       *
       * Restricts `Ssa::UncertainDefinition` by excluding implicit call definitions,
       * as we -- conservatively -- consider such definitions to be certain.
       */
      private class UncertainExplicitSsaDefinition extends Ssa::UncertainDefinition {
        UncertainExplicitSsaDefinition() {
          this instanceof Ssa::ExplicitDefinition
          or
          this = any(Ssa::ImplicitQualifierDefinition qdef |
              qdef.getQualifierDefinition() instanceof UncertainExplicitSsaDefinition
            )
        }
      }

      /**
       * Holds if `nodeFrom` is a last node referencing SSA definition `def`.
       * Either an SSA definition node for `def` when there is no read of `def`,
       * or a last read of `def`.
       */
      private predicate localFlowSsaInput(Node nodeFrom, Ssa::Definition def) {
        def = nodeFrom.(SsaDefinitionNode).getDefinition() and
        not exists(def.getARead())
        or
        exists(AssignableRead read, ControlFlow::Node cfn | read = nodeFrom.asExprAtNode(cfn) |
          def.getALastReadAtNode(cfn) = read
        )
      }

      private predicate localFlowCapturedVarStep(
        SsaDefinitionNode nodeFrom, ImplicitCapturedArgumentNode nodeTo
      ) {
        // Flow from SSA definition to implicit captured variable argument
        exists(Ssa::ExplicitDefinition def, Call call | def = nodeFrom.getDefinition() |
          def.isCapturedVariableDefinitionFlowIn(_, call) and
          nodeTo = TImplicitCapturedArgumentNode(call, def.getSourceVariable().getAssignable())
        )
      }

      private Expr getALibraryFlowParentFrom(Expr exprFrom, Expr exprTo, boolean preservesValue) {
        libraryFlow(exprFrom, exprTo, preservesValue) and
        result = exprFrom
        or
        result.getAChildExpr() = getALibraryFlowParentFrom(exprFrom, exprTo, preservesValue)
      }

      private Expr getALibraryFlowParentTo(Expr exprFrom, Expr exprTo, boolean preservesValue) {
        libraryFlow(exprFrom, exprTo, preservesValue) and
        result = exprTo
        or
        exists(Expr mid | mid = getALibraryFlowParentTo(exprFrom, exprTo, preservesValue) |
          result.getAChildExpr() = mid and
          not mid = getALibraryFlowParentFrom(exprFrom, exprTo, preservesValue)
        )
      }

      predicate libraryFlow(
        Expr exprFrom, Expr exprTo, Expr scope, boolean isSuccessor, boolean preservesValue
      ) {
        // To not pollute the definitions in `LibraryTypeDataFlow.qll` with syntactic scope,
        // simply use the nearest common parent expression for `exprFrom` and `exprTo`
        scope = getALibraryFlowParentFrom(exprFrom, exprTo, preservesValue) and
        scope = getALibraryFlowParentTo(exprFrom, exprTo, preservesValue) and
        // Similarly, for simplicity allow following both forwards and backwards edges from
        // `exprFrom` to `exprTo`
        (isSuccessor = true or isSuccessor = false)
      }

<<<<<<< HEAD
=======
      predicate localFlowStepNoConfig(Node pred, Node succ) {
        localFlowStep(pred, succ) or
        flowThroughCallableLibraryOutRef(_, pred, succ, true)
      }

      pragma[noinline]
      private predicate localFlowStep0(Node pred, Node succ, Configuration config, DotNet::Callable c) {
        config.isAdditionalFlowStep(pred, succ) and
        pred.getEnclosingCallable() = c
      }

>>>>>>> 548a28ff
      /**
       * Holds if data may flow in one local step from `pred` to `succ`.
       */
      bindingset[config]
      predicate localFlowStep(Node pred, Node succ, Configuration config) {
<<<<<<< HEAD
        localFlowStep(pred, succ) or
        config.isAdditionalFlowStep(pred, succ)
=======
        localFlowStepNoConfig(pred, succ)
        or
        localFlowStep0(pred, succ, config, succ.getEnclosingCallable())
>>>>>>> 548a28ff
      }

      /**
       * Holds if `node` can be the first node in a maximal subsequence of local
       * flow steps in a data flow path.
       */
      private predicate localFlowEntry(Node node, Configuration config) {
        Pruning::nodeCand(node, config) and
        (
          config.isSource(node) or
          jumpStep(_, node, config) or
          node instanceof ParameterNode or
          node instanceof OutNode or
          node instanceof NormalReturnNode or
          node instanceof YieldReturnNode or
          node instanceof OutRefReturnNode
        )
      }

      /**
       * Holds if `node` can be the last node in a maximal subsequence of local
       * flow steps in a data flow path.
       */
      predicate localFlowExit(Node node, Configuration config) {
        Pruning::nodeCand(node, config) and
        (
<<<<<<< HEAD
          jumpStep(node, _)
          or
          node instanceof ArgumentNode
          or
          node instanceof ReturnNode
          or
          exists(ReturnNode rn | localFlowStep(node, rn, config) |
            rn instanceof NormalReturnNode or
            rn instanceof YieldReturnNode or
            rn instanceof OutRefReturnNode
          )
          or
=======
          jumpStep(node, _, config) or
          node instanceof ArgumentNode or
          node instanceof ReturnNode or
>>>>>>> 548a28ff
          config.isSink(node)
        )
      }

      pragma[noinline]
      private predicate localFlowStepCand(Node node1, Node node2, Configuration config) {
        localFlowStep(node1, node2, config) and
        Pruning::nodeCand(node2, config)
      }

      /**
       * Holds if the local path from `node1` to `node2` is a prefix of a maximal
       * subsequence of local flow steps in a data flow path.
       *
       * This is the transitive closure of `localFlowStep` beginning at
       * `localFlowEntry`.
       */
      private predicate localFlowStepPlus(Node node1, Node node2, Configuration config) {
        localFlowEntry(node1, config) and
        localFlowStepCand(node1, node2, config)
        or
        exists(Node mid |
          localFlowStepPlus(node1, mid, config) and
          localFlowStepCand(mid, node2, config)
        )
      }

      /**
       * Holds if `node1` can step to `node2` in one or more local steps and this
       * path can occur as a maximal subsequence of local steps in a data flow path.
       */
      pragma[noinline]
      predicate localFlowBigStep(Node node1, Node node2, Configuration config) {
        localFlowStepPlus(node1, node2, config) and
        localFlowExit(node2, config)
      }
    }

    /**
     * Holds if the additional step from `node1` to `node2` jumps between callables.
     */
    pragma[noinline]
    private predicate additionalJumpStep(Node node1, Node node2, Configuration config) {
      config.isAdditionalFlowStep(node1, node2) and
      node1.getEnclosingCallable() != node2.getEnclosingCallable()
    }

    /**
     * Holds if `pred` can flow to `succ`, by jumping from one callable to
     * another.
     */
    bindingset[config]
    private predicate jumpStep(Node node1, Node node2, Configuration config) {
      additionalJumpStep(node1, node2, config)
      or
      jumpStepNoConfig(node1, node2)
    }

    /**
     * Provides predicates for pruning the data flow graph, by only including
     * nodes that may potentially be reached in flow from some source to some
     * sink.
     */
    private module Pruning {
      /**
       * Holds if `node` is reachable from a source in the configuration `config`,
       * ignoring call contexts.
       */
      private predicate nodeCandFwd1(Node node, Configuration config) {
        not config.isBarrier(node) and
        (
          config.isSource(node)
          or
          exists(Node mid | nodeCandFwd1(mid, config) | LocalFlow::localFlowStep(mid, node, config))
          or
          exists(Node mid | nodeCandFwd1(mid, config) | jumpStep(mid, node, config))
          or
          exists(ArgumentNode arg | nodeCandFwd1(arg, config) |
            flowIntoCallableStep(_, arg, node, _, config)
          )
          or
          exists(Node mid | nodeCandFwd1(mid, config) | flowOutOfCallableStep(mid, _, node, _))
        )
      }

      /**
       * Holds if `node` is part of a path from a source to a sink in the
       * configuration `config`, ignoring call contexts.
       */
      private predicate nodeCand1(Node node, Configuration config) {
        nodeCandFwd1(node, config) and
        (
          config.isSink(node)
          or
          exists(Node mid | nodeCand1(mid, config) | LocalFlow::localFlowStep(node, mid, config))
          or
          exists(Node mid | nodeCand1(mid, config) | jumpStep(node, mid, config))
          or
          exists(ParameterNode p | nodeCand1(p, config) |
            flowIntoCallableStep(_, node, p, _, config)
          )
          or
          exists(Node mid | nodeCand1(mid, config) | flowOutOfCallableStep(node, _, mid, _))
        )
      }

      /**
       * Holds if there is a path from `p` to `node` in the same callable that is
       * part of a path from a source to a sink, taking simple call contexts into
       * consideration.
       */
      private predicate simpleParameterFlow(ParameterNode p, Node node, Configuration config) {
        nodeCand1(node, config) and
        p = node
        or
        exists(Node mid | simpleParameterFlow(p, mid, config) |
          nodeCand1(mid, config) and
          LocalFlow::localFlowStep(mid, node, config)
        )
        or
        exists(ArgumentNode arg | simpleParameterFlow(p, arg, config) |
          nodeCand1(arg, config) and
          simpleArgumentFlowsThrough(arg, node, config)
        )
      }

      /**
       * Holds if there is a path from `arg` through a call to `out` that is
       * part of a path from a source to a sink, taking simple call contexts into
       * consideration.
       */
      private predicate simpleArgumentFlowsThrough(
        ArgumentNode arg, OutNode out, Configuration config
      ) {
        exists(CallNode call, ParameterNode p, ReturnNode ret |
          simpleParameterFlow(p, ret, config)
        |
          flowIntoCallableStepCand1(call, arg, p, config) and
          flowOutOfCallableStepCand1(call, ret, out, config)
        )
      }

      pragma[noinline]
      private predicate localFlowStepCand1(Node pred, Node succ, Configuration config) {
        nodeCand1(succ, config) and
        LocalFlow::localFlowStep(pred, succ, config)
      }

      pragma[noinline]
      private predicate jumpStepCand1(Node pred, Node succ, Configuration config) {
        nodeCand1(succ, config) and
        jumpStep(pred, succ, config)
      }

      pragma[noinline]
      predicate flowIntoCallableStepCand1(
        CallNode call, ArgumentNode arg, ParameterNode p, Configuration config
      ) {
        nodeCand1(p, config) and
        flowIntoCallableStep(call, arg, p, _, config)
      }

      // noopt is need to force scan of `nodeCand1()` followed by join on 
      // `flowOutOfCallableStep()`, instead of the other way around
      pragma[noopt]
      private predicate flowOutOfCallableStepCand1(
        CallNode call, ReturnNode ret, OutNode out, Configuration config
      ) {
        nodeCand1(ret, _) and
        nodeCand1(ret, config) and
        flowOutOfCallableStep(ret, call, out, _)
      }

      /**
       * Holds if `node` is part of a path from a source to a sink in the
       * configuration `config`, taking simple call contexts into consideration.
       */
      private predicate nodeCandFwd2(Node node, boolean fromArg, Configuration config) {
        nodeCand1(node, config) and
        config.isSource(node) and
        fromArg = false
        or
        exists(Node mid | nodeCandFwd2(mid, fromArg, config) |
          localFlowStepCand1(mid, node, config)
        )
        or
        exists(Node mid | nodeCandFwd2(mid, _, config) |
          jumpStepCand1(mid, node, config) and
          fromArg = false
        )
        or
        exists(ArgumentNode arg | nodeCandFwd2(arg, _, config) |
          flowIntoCallableStepCand1(_, arg, node, config) and
          fromArg = true
        )
        or
        exists(ReturnNode ret | nodeCandFwd2(ret, false, config) |
          flowOutOfCallableStepCand1(_, ret, node, config) and
          fromArg = false
        )
        or
        exists(ArgumentNode arg | nodeCandFwd2(arg, fromArg, config) |
          simpleArgumentFlowsThrough(arg, node, config)
        )
      }

      pragma[noinline]
      private predicate localFlowStepCandFwd2(Node pred, Node succ, Configuration config) {
        nodeCandFwd2(pred, _, config) and
        LocalFlow::localFlowStep(pred, succ, config)
      }

      pragma[noinline]
      private predicate flowIntoCallableStepCandFwd2(
        ArgumentNode arg, ParameterNode p, Configuration config
      ) {
        nodeCandFwd2(arg, _, config) and
        flowIntoCallableStep(_, arg, p, _, config)
      }

      // noopt is need to force scan of `nodeCandFwd2()` followed by join on 
      // `flowOutOfCallableStep()`, instead of the other way around
      pragma[noopt]
      private predicate flowOutOfCallableStepCandFwd2(
        ReturnNode ret, OutNode out, Configuration config
      ) {
        nodeCandFwd2(ret, _, _) and
        nodeCandFwd2(ret, _, config) and
        flowOutOfCallableStep(ret, _, out, _)
      }

      /**
       * Holds if `node` is part of a path from a source to a sink in the
       * configuration `config`, taking simple call contexts into consideration.
       */
      private predicate nodeCand2(Node node, boolean isReturned, Configuration config) {
        nodeCandFwd2(node, _, config) and
        config.isSink(node) and
        isReturned = false
        or
        exists(Node mid | nodeCand2(mid, isReturned, config) |
          localFlowStepCandFwd2(node, mid, config)
        )
        or
        nodeCandFwd2(node, _, config) and
        exists(Node mid | nodeCand2(mid, _, config) |
          jumpStep(node, mid, config) and
          isReturned = false
        )
        or
        exists(ParameterNode param | nodeCand2(param, false, config) |
          flowIntoCallableStepCandFwd2(node, param, config) and
          isReturned = false
        )
        or
        exists(OutNode out | nodeCand2(out, _, config) |
          flowOutOfCallableStepCandFwd2(node, out, config) and
          isReturned = true
        )
        or
        nodeCandFwd2(node, _, config) and
        exists(OutNode out | nodeCand2(out, isReturned, config) |
          simpleArgumentFlowsThrough(node, out, config)
        )
      }

      /**
       * Holds if `node` is part of a path from a source to a sink in the
       * configuration `config`, taking simple call contexts into consideration.
       */
      pragma[noinline]
      predicate nodeCand(Node node, Configuration config) { nodeCand2(node, _, config) }

      pragma[noinline]
      predicate flowIntoCallableStepCand(
        CallNode call, ArgumentNode arg, ParameterNode p, CallContext cc, Configuration config
      ) {
        nodeCand(p, config) and
        flowIntoCallableStep(call, arg, p, cc, config)
      }

      // noopt is need to force scan of `nodeCand()` followed by join on 
      // `flowOutOfCallableStep()`, instead of the other way around
      pragma[noopt]
      predicate flowOutOfCallableStepCand(
        CallNode call, ReturnNode ret, OutNode out, CallContext cc, Configuration config
      ) {
        nodeCand(ret, _) and
        nodeCand(ret, config) and
        flowOutOfCallableStep(ret, call, out, cc)
      }
    }

    // A workaround to avoid eager joining on configurations
    bindingset[config, result]
    private Configuration unbind(Configuration config) { result >= config and result <= config }

    /**
     * A collection of cached types and predicates to be evaluated in the
     * same stage.
     */
    cached
    module Cached {
      cached
      predicate forceCachingInSameStage() { any() }

      cached
      newtype TNode =
        TExprNode(ControlFlow::Nodes::ElementNode cfn) { cfn.getElement() instanceof Expr } or
        TSsaDefinitionNode(Ssa::Definition def) or
        TCilParameterNode(CIL::Parameter p) { p.getMethod().hasBody() } or
        TCilExprNode(CIL::Expr e) or
        TImplicitDelegateCallNode(DelegateArgumentToLibraryCallable arg) or
        TImplicitCapturedArgumentNode(Call c, LocalScopeVariable v) {
          exists(Ssa::ExplicitDefinition def | def.isCapturedVariableDefinitionFlowIn(_, c) |
            v = def.getSourceVariable().getAssignable()
          )
        } or
        TNormalReturnNode(DotNet::Callable c) { c.canReturn(_) } or
        TYieldReturnNode(Callable c) { c.canYieldReturn(_) } or
        TOutRefReturnNode(Parameter p) { callableReturnsOutOrRef(_, p, _) }

      cached
      DotNet::Callable getEnclosingCallable(Node node) {
        result = node.(ExprNode).getExpr().getEnclosingCallable()
        or
        result = node.(SsaDefinitionNode).getDefinition().getSourceVariable().getEnclosingCallable()
        or
        result = node.(ExplicitParameterNode).getParameter().getCallable()
        or
        result = node.(ImplicitDelegateCallNode).getArgument().getEnclosingCallable()
        or
        result = node.(ImplicitCapturedArgumentNode).getCall().getEnclosingCallable()
        or
        node = TNormalReturnNode(result)
        or
        node = TYieldReturnNode(result)
        or
        result = node.(OutRefReturnNode).getParameter().getCallable()
      }

      cached
      Location getLocation(Node node) {
        exists(ControlFlow::Nodes::ElementNode cfn | node = TExprNode(cfn) |
          result = cfn.getLocation()
        )
        or
        result.getFile().isPdbSourceFile() and
        exists(CIL::Expr e | node = TCilExprNode(e) | result = e.getALocation())
        or
        result = node.(SsaDefinitionNode).getDefinition().getLocation()
        or
        result = node.(ExplicitParameterNode).getParameter().getLocation()
        or
        result = node.(ImplicitDelegateCallNode).getArgument().getLocation()
        or
        result = node.(ImplicitCapturedArgumentNode).getCall().getLocation()
        or
        result = node.(NormalReturnNode).getEnclosingCallable().getLocation()
        or
        result = node.(YieldReturnNode).getEnclosingCallable().getLocation()
        or
        result = node.(OutRefReturnNode).getParameter().getLocation()
      }

      /**
       * Holds if `pred` can flow to `succ`, by jumping from one callable to
       * another. Additional steps specified by the configuration are *not* taken into account.
       */
      cached
      predicate jumpStepNoConfig(ExprNode pred, ExprNode succ) {
        pred.(NonLocalJumpNode).getAJumpSuccessor(true) = succ
      }

      /** A dataflow node that has field-like dataflow. */
      private class FieldLikeJumpNode extends NonLocalJumpNode, ExprNode {
        FieldLike fl;

        FieldLikeRead flr;

        ExprNode succ;

        FieldLikeJumpNode() {
          fl.isStatic() and
          fl.getAnAssignedValue() = this.getExpr() and
          fl.getAnAccess() = flr and
          flr = succ.getExpr() and
          hasNonlocalValue(flr)
        }

        override ExprNode getAJumpSuccessor(boolean preservesValue) {
          result = succ and preservesValue = true
        }
      }

      /**
       * Holds if `arg` is an argument of the call `call`, which resolves
       * to a callable with corresponding parameter `p`. The call context
       * `cc` stipulates the call required to resolve the callable, if any.
       *
       * Additional steps specified by the configuration are *not* taken into
       * account.
       */
      cached
      predicate flowIntoCallableStepNoConfig(
        CallNode call, ArgumentNode arg, ParameterNode p, CallContext cc
      ) {
        flowIntoCallableExplicitStep(call, arg, p.getParameter(), cc)
        or
        flowIntoCallableCapturedVarStep(call, arg, p) and
        cc instanceof EmptyCallContext
      }

      private predicate flowIntoCallableExplicitStep(
        CallNode call, ArgumentNode arg, DotNet::Parameter p, CallContext cc
      ) {
        flowIntoCallableNonDelegateCall(call.asExpr(), arg.asExpr(), p) and
        cc instanceof EmptyCallContext
        or
        flowIntoCallableDelegateCall(call.asExpr(), arg.asExpr(), p, cc)
        or
        flowIntoCallableLibraryCall(_, arg, call, p, true, cc)
      }

      /**
       * Holds if `arg` is an implicit captured variable argument of the call
       * `call`, which can reach implicit captured variable parameter `p`, using
       * zero or more additional calls.
       */
      private predicate flowIntoCallableCapturedVarStep(
        CallNode call, ImplicitCapturedArgumentNode arg, ImplicitCapturedParameterNode p
      ) {
        arg.flowsIn(p.getDefinition()) and
        call.asExpr() = arg.getCall()
      }

      /**
       * Holds if `ret` is an expression returned by a callable to which the call
       * `call` resolves, and `out` is the corresponding output (either `call`
       * itself or an `out`/`ref` argument).
       *
       * Additional steps specified by the configuration are *not* taken into
       * account.
       */
      cached
      predicate flowOutOfCallableStep(ReturnNode ret, CallNode call, OutNode out, CallContext cc) {
        flowOutOfCallableNonDelegateCall(call.asExpr(), ret, out) and
        cc instanceof EmptyCallContext
        or
        flowOutOfCallableDelegateCall(call, ret, cc) and
        out = call
        or
        flowOutOfCallableCapturedVarStep(call, ret, out) and
        cc instanceof EmptyCallContext
      }

      /**
       * Holds if `ret` is an expression returned implicitly by a callable, from
       * `call` using zero or more additional calls, and `out` is the corresponding
       * implicit output.
       */
      private predicate flowOutOfCallableCapturedVarStep(
        CallNode call, ImplicitCapturedReturnNode ret, ImplicitCapturedOutNode out
      ) {
        ret.flowsOut(out.getDefinition()) and
        call.asExpr() = out.getCall()
      }

      cached
      predicate cilCallWithoutSource(CIL::Call call) {
        not call.getImplementation().getMethod().compiledFromSource()
      }
    }

    private newtype TContext =
      TNoContext() or
      TExplicitArgumentContext(ArgumentCallContext acc) {
        exists(ExplicitArgumentNode arg, Configuration config | Pruning::nodeCand(arg, config) |
          acc = arg.getArgumentCallContext(config)
        )
      } or
      TImplicitCapturedArgumentContext(ImplicitCapturedArgumentNode arg) {
        Pruning::nodeCand(arg, _)
      } or
      TReturnContext(CallNode call, DotNet::Callable callable) {
        exists(ReturnNode ret |
          callable = ret.getEnclosingCallable() and
          Pruning::flowOutOfCallableStepCand(call, ret, _, _, _)
        )
      }

    /**
     * A data flow context describing the origin of flow. Either no context
     * (`NoContext`), a context describing flow into a callable via a call
     * argument (`ArgumentContext`), or a context describing flow out of a
     * callable via a returned expression (`ReturnContext`).
     */
    abstract private class Context extends TContext {
      /** Gets a textual representation of this context. */
      abstract string toString();

      /**
       * Holds if flow out of a callable is allowed to go via the call
       * `call` in this context.
       */
      bindingset[call]
      predicate flowOutAllowedToCall(DotNet::Expr call) {
        // This context poses no restriction
        this instanceof NoContext or
        // Data in this context is from a call, so flow back out must be through
        // the same call
        this.(ExplicitArgumentContext).getCallContext().isArgument(call, _) or
        this.(ImplicitCapturedArgumentContext).getArgument().getCall() = call or
        // Data in this context is itself the result of a call, and the callable
        // from which data was returned may only be a valid target in a certain
        // call context, in which case flow further out must respect that call
        // context
        this = any(ReturnContext rc |
            not exists(rc.getARequiredContext()) or
            rc.getARequiredContext().(ArgumentCallContext).isArgument(call, _)
          )
      }
    }

    /**
     * A data flow context with no information.
     */
    private class NoContext extends Context, TNoContext {
      override string toString() { result = "<none>" }
    }

    /**
     * A data flow context describing flow into a callable via a call argument.
     */
    abstract private class ArgumentContext extends Context { abstract DotNet::Expr getCall(); }

    /**
     * A data flow context describing flow into a callable via an explicit call argument.
     */
    private class ExplicitArgumentContext extends ArgumentContext, TExplicitArgumentContext {
      ArgumentCallContext acc;

      ExplicitArgumentContext() { this = TExplicitArgumentContext(acc) }

      ArgumentCallContext getCallContext() { result = acc }

      override DotNet::Expr getCall() { acc.isArgument(result, _) }

      override string toString() { result = acc.toString() }
    }

    /**
     * A data flow context describing flow into a callable via an implicit captured variable call argument.
     */
    private class ImplicitCapturedArgumentContext extends ArgumentContext,
      TImplicitCapturedArgumentContext {
      ImplicitCapturedArgumentNode arg;

      ImplicitCapturedArgumentContext() { this = TImplicitCapturedArgumentContext(arg) }

      ImplicitCapturedArgumentNode getArgument() { result = arg }

      override Expr getCall() { result = arg.getCall() }

      override string toString() { result = arg.toString() }
    }

    /**
     * A data flow context describing flow out of a callable via a returned
     * expression.
     */
    private class ReturnContext extends Context, TReturnContext {
      CallNode call;

      DotNet::Callable callable;

      ReturnContext() { this = TReturnContext(call, callable) }

      /**
       * Gets a call context required for the flow out to the data described by this
       * context to be possible.
       */
      ArgumentCallContext getARequiredContext() {
        exists(ReturnNode ret | Pruning::flowOutOfCallableStepCand(call, ret, _, result, _) |
          callable = ret.getEnclosingCallable()
        )
      }

      override string toString() { result = call.toString() }
    }

    newtype TFlowGraphNode =
      TFlowGraphNode0(Node node, Context ctx, Configuration config) {
        // A source
        Pruning::nodeCand(node, config) and
        config.isSource(node) and
        ctx instanceof NoContext
        or
        // A step from an existing flow graph node
        exists(FlowGraphNode mid | flowStep(mid, node, ctx) |
          config = mid.getConfiguration() and
          Pruning::nodeCand(node, unbind(config))
        )
      }

    /**
     * A data flow node augmented with a context and a configuration. Only pruned
     * nodes are generated.
     */
    class FlowGraphNode extends TFlowGraphNode0 {
      Node node;

      Context ctx;

      Configuration config;

      FlowGraphNode() { this = TFlowGraphNode0(node, ctx, config) }

      /** Gets the underlying data flow node. */
      Node getNode() { result = node }

      /** Gets the context of this intermediate node. */
      Context getContext() { result = ctx }

      /** Gets the associated configuration. */
      Configuration getConfiguration() { result = config }

      /** Gets a successor node, if any. */
      FlowGraphNode getASuccessor() {
        flowStep(this, result.getNode(), result.getContext()) and
        result.getConfiguration() = unbind(this.getConfiguration())
      }

      /** Gets the enclosing callable of this node. */
      DotNet::Callable getEnclosingCallable() { result = this.getNode().getEnclosingCallable() }

      /** Gets a textual representation of this node. */
      string toString() { result = this.getNode().toString() }

      /** Gets the location of this node. */
      Location getLocation() { result = this.getNode().getLocation() }
    }

    /**
     * A flow graph node corresponding to a source.
     */
    private class FlowGraphNodeSource extends FlowGraphNode {
      FlowGraphNodeSource() {
        this.getConfiguration().isSource(this.getNode()) and
        this.getContext() instanceof NoContext
      }
    }

    /**
     * A flow graph node corresponding to a sink.
     */
    private class FlowGraphNodeSink extends FlowGraphNode {
      FlowGraphNodeSink() { this.getConfiguration().isSink(this.getNode()) }
    }

    /**
     * Holds if data may flow from `mid` to `node`. The last step in or out of
     * a callable is recorded by `ctx`.
     */
    private predicate flowStep(FlowGraphNode mid, Node node, Context ctx) {
      ctx = mid.getContext() and
      LocalFlow::localFlowBigStep(mid.getNode(), node, mid.getConfiguration())
      or
      jumpStep(mid.getNode(), node, mid.getConfiguration()) and
      ctx instanceof NoContext
      or
      flowIntoCallable(mid, node, ctx)
      or
      flowOutOfCallable(mid, node, ctx)
      or
      flowThroughCallable(mid, node, ctx)
    }

    pragma[noinline]
    private predicate flowIntoCallable0(FlowGraphNode mid, ArgumentNode arg, ParameterNode p) {
      exists(Context outerctx, CallContext cc |
        Pruning::flowIntoCallableStepCand(_, arg, p, cc, mid.getConfiguration()) and
        arg = mid.getNode() and
        outerctx = mid.getContext()
      |
        cc instanceof EmptyCallContext
        or
        exists(DotNet::Expr call | cc.(ArgumentCallContext).isArgument(call, _) |
          outerctx.flowOutAllowedToCall(call)
        )
      )
    }

    /**
     * Holds if data may flow from `mid` into parameter `p`. The context
     * after entering the callable is `innerctx`.
     */
    private predicate flowIntoCallable(FlowGraphNode mid, ParameterNode p, ArgumentContext innerctx) {
      exists(ArgumentNode arg | flowIntoCallable0(mid, arg, p) |
        innerctx = arg.getContext(mid.getConfiguration())
      )
    }

    pragma[noinline]
    private predicate flowOutOfCallable0(
      FlowGraphNode mid, CallNode call, OutNode out, DotNet::Callable callable, Context innerctx
    ) {
      Pruning::flowOutOfCallableStepCand(call, mid.getNode(), out, _, mid.getConfiguration()) and
      innerctx = mid.getContext() and
      not innerctx instanceof ArgumentContext and
      callable = mid.getEnclosingCallable()
    }

    /**
     * Holds if data may flow from `mid` out of a callable to `out`. The context
     * after leaving the callable is `outerctx`.
     */
    pragma[noinline]
    private predicate flowOutOfCallable(FlowGraphNode mid, OutNode out, ReturnContext outerctx) {
      exists(CallNode call, DotNet::Callable callable, Context innerctx |
        flowOutOfCallable0(mid, call, out, callable, innerctx) and
        outerctx = TReturnContext(call, callable)
      |
        innerctx.flowOutAllowedToCall(call.getCall())
      )
    }

    private predicate paramFlowsThroughExplicit(
      CallNode call, ExplicitParameterNode p, ExplicitArgumentContext innerctx, FlowGraphNode mid,
      ReturnNode ret
    ) {
      exists(int i | innerctx.getCallContext() = call.getCallContext(i) |
        mid.getNode() = ret and
        mid.getContext() = innerctx and
        mid.getEnclosingCallable() = p.getParameter().getCallable()
      )
    }

    private predicate paramFlowsThroughImplicit(
      CallNode call, ImplicitCapturedParameterNode p, ImplicitCapturedArgumentContext innerctx,
      FlowGraphNode mid, ReturnNode ret
    ) {
      innerctx.getArgument() = call.getImplicitCapturedArgument(p.getVariable()) and
      mid.getNode() = ret and
      mid.getContext() = innerctx and
      mid.getEnclosingCallable() = p.getEnclosingCallable()
    }

    /** Holds if data may flow from `p` to a a node `out` returned by the callable. */
    private predicate paramFlowsThrough(
      CallNode call, ParameterNode p, OutNode out, ArgumentContext innerctx, CallContext cc,
      Configuration config
    ) {
      exists(FlowGraphNode mid, ReturnNode ret |
        paramFlowsThroughExplicit(call, p, innerctx, mid, ret) or
        paramFlowsThroughImplicit(call, p, innerctx, mid, ret)
      |
        Pruning::flowOutOfCallableStepCand(call, ret, out, cc, config)
      )
    }

    /**
     * Holds if data may flow from argument `mid` of a call, back out from the
     * call to `out`. The context after the call is `ctx`.
     */
    pragma[nomagic]
    private predicate flowThroughCallable0(FlowGraphNode mid, OutNode out, Context ctx) {
      exists(CallNode call, ParameterNode p, ArgumentContext innerctx, CallContext cc |
        flowIntoCallable(mid, p, innerctx) and
        paramFlowsThrough(call, p, out, innerctx, cc, mid.getConfiguration())
      |
        // Data in `mid` is from a call, so that call must match the required call (if any),
        // and the context after flow through `call` must be recovered
        exists(ArgumentContext ac |
          ac = mid.getContext() and
          ctx = ac
        |
          cc instanceof EmptyCallContext
          or
          exists(DotNet::Expr e | cc.(ArgumentCallContext).isArgument(e, _) | ac.getCall() = e)
        )
        or
        // Data in `mid` is *not* from a call, so the context after flow through `call`
        // is simply a return out of `call`
        mid.getContext() = any(Context c | not c instanceof ArgumentContext) and
        ctx = TReturnContext(call, p.getEnclosingCallable())
      )
    }

    private predicate flowThroughCallable1Scope(OutNode out, Expr e) {
      flowThroughCallable0(_, out, _) and
      e = out.asExpr()
      or
      exists(Expr mid | flowThroughCallable1Scope(out, mid) | e = mid.getAChildExpr())
    }

    pragma[nomagic]
    private predicate flowThroughCallable1(
      FlowGraphNode mid, OutNode out, ControlFlow::Nodes::ElementNode cfn, Context ctx
    ) {
      flowThroughCallable0(mid, out, ctx) and
      exists(mid.getNode().asExprAtNode(cfn))
      or
      exists(ControlFlow::Nodes::ElementNode cfnMid | flowThroughCallable1(mid, out, cfnMid, ctx) |
        cfn = cfnMid.getASuccessor() and
        flowThroughCallable1Scope(out, cfn.getElement())
      )
    }

    /**
     * Holds if data may flow from argument `mid` of a call, back out from the
     * call to `out`. The context after the call is `ctx`.
     */
    pragma[nomagic]
    private predicate flowThroughCallable(FlowGraphNode mid, OutNode out, Context ctx) {
      // If both `mid` and `out` have associated control flow nodes, the latter
      // must be reachable from the former
      exists(ControlFlow::Node cfn | flowThroughCallable1(mid, out, cfn, ctx) |
        exists(out.asExprAtNode(cfn))
      )
      or
      flowThroughCallable0(mid, out, ctx) and
      (
        mid.getNode().(ArgumentNode).hasNoControlFlowNode()
        or
        not out.asExpr() instanceof Expr
      )
    }

    /**
     * Holds if data can flow (inter-procedurally) from `source` to `sink`.
     *
     * Will only have results if `config` has non-empty sources and sinks.
     */
    pragma[nomagic]
    predicate flowsTo(
      FlowGraphNodeSource flowsource, Node source, FlowGraphNodeSink flowsink, Node sink,
      Configuration config
    ) {
      flowsource.getConfiguration() = config and
      flowsource.getNode() = source and
      flowsource.getASuccessor*() = flowsink and
      flowsink.getNode() = sink
    }

    private class FlowThroughCallableLibraryOutRefStepConfiguration extends ExprStepConfiguration {
      FlowThroughCallableLibraryOutRefStepConfiguration() {
        this = "FlowThroughCallableLibraryOutRefStepConfiguration"
      }

      override predicate stepsToDefinition(
        Expr exprFrom, AssignableDefinition defTo, ControlFlowElement scope, boolean exactScope,
        boolean isSuccessor
      ) {
        exists(MethodCall mc, Parameter outRef | libraryFlowOutRef(mc, exprFrom, outRef, _) |
          defTo.getTargetAccess() = mc.getArgumentForParameter(outRef) and
          defTo instanceof AssignableDefinitions::OutRefDefinition and
          scope = mc and
          isSuccessor = true and
          exactScope = false
        )
      }
    }

    /**
     * Holds if `arg` is an argument of the method call `mc`, where the target
     * of `mc` is a library callable that forwards `arg` to an `out`/`ref` argument
     * `node`. Example:
     *
     * ```
     * int i;
     * Int32.TryParse("42", out i);
     * ```
     *
     * `mc = Int32.TryParse("42", out i)`, `arg = "42"`, and `node` is the access
     * to `i` in `out i`.
     */
    predicate flowThroughCallableLibraryOutRef(
      MethodCall mc, ExprNode arg, SsaDefinitionNode node, boolean preservesValue
    ) {
      libraryFlowOutRef(mc, arg.getExpr(), _, preservesValue) and
      any(FlowThroughCallableLibraryOutRefStepConfiguration x).hasStep(arg, node)
    }

    /**
     * Holds if the output from the delegate `delegate` flows to `out`. The delegate
     * is passed as an argument to a library callable, which invokes the delegate.
     * Example:
     *
     * ```
     * x.Select(y => { ... });
     * ```
     *
     * `delegate = y => { ... }`, `out = x.Select(y => { ... })`, and
     * `preservesValue = false`.
     */
    predicate flowOutOfDelegateLibraryCall(
      ImplicitDelegateCallNode delegate, OutNode out, boolean preservesValue
    ) {
      exists(Call call, int i |
        libraryFlowDelegateCallOut(call, _, out.asExpr(), preservesValue, i) and
        delegate.getCall() = call.getArgument(i)
      )
    }

    private class FieldLike extends Assignable, Modifiable {
      FieldLike() {
        this instanceof Field or
        this = any(TrivialProperty p | not p.isOverridableOrImplementable())
      }
    }

    private class FieldLikeRead extends AssignableRead {
      FieldLikeRead() { this.getTarget() instanceof FieldLike }
    }

    /**
     * Holds if the field-like read `flr` is not completely determined
     * by explicit SSA updates.
     */
    private predicate hasNonlocalValue(FieldLikeRead flr) {
      flr = any(Ssa::ImplicitUntrackedDefinition udef).getARead()
      or
      exists(Ssa::Definition def, Ssa::ImplicitDefinition idef |
        def.getARead() = flr and
        idef = def.getAnUltimateDefinition()
      |
        idef instanceof Ssa::ImplicitEntryDefinition or
        idef instanceof Ssa::ImplicitCallDefinition
      )
    }

    /**
     * Holds if `arg` is an argument of the call `call`, which resolves
     * to a callable with corresponding parameter `p`. The call context
     * `cc` stipulates the call required to resolve the callable, if any.
     *
     * Additional steps specified by the configuration are taken into account.
     */
    bindingset[config]
    predicate flowIntoCallableStep(
      CallNode call, ArgumentNode arg, ParameterNode p, CallContext cc, Configuration config
    ) {
      flowIntoCallableStepNoConfig(call, arg, p, cc) or
      config.isAdditionalFlowStepIntoCall(call, arg, p.getParameter(), cc)
    }

    /**
     * Holds if `arg` is an argument of the non-delegate call `call`,
     * which resolves to a callable with corresponding parameter `p`.
     */
    predicate flowIntoCallableNonDelegateCall(
      NonDelegateCall call, DotNet::Expr arg, DotNet::Parameter p
    ) {
      exists(DotNet::Callable callable |
        callable = call.getARuntimeTarget() and
        p = callable.getAParameter() and
        arg = call.getArgument(p.getPosition())
      )
    }

    /**
     * Holds if `arg` is an argument of the delegate call `call`,
     * which resolves to a callable in call context `cc`, with
     * corresponding parameter `p`.
     */
    private predicate flowIntoCallableDelegateCall(
      DelegateCall call, Expr arg, Parameter p, CallContext cc
    ) {
      exists(Callable callable |
        callable = call.getARuntimeTarget(cc) and
        arg = call.getRuntimeArgumentForParameter(p) and
        p = callable.getAParameter()
      )
    }

    /**
     * Holds if `arg` is an argument of the call `call`, which resolves
     * to a library callable that is known to forward `arg` into a supplied
     * delegate `delegate`. `p` is a corresponding delegate parameter.
     * Example:
     *
     * ```
     * x.Select(y => { ... });
     * ```
     *
     * `arg = x`, `p = y`, `call = x.Select(y => { ... })`.
     */
    predicate flowIntoCallableLibraryCall(
      Call call, ArgumentNode arg, ImplicitDelegateCallNode delegate, Parameter p,
      boolean preservesValue, CallContext cc
    ) {
      exists(Callable callable, int i, int j |
        libraryFlowDelegateCallIn(call, _, arg.asExpr(), preservesValue, i, j) and
        delegate.getCall() = call.getArgument(j) and
        callable = flowIntoCallableLibraryCall0(delegate, i, p, cc)
      )
      or
      exists(Callable callable, int i, int j, int k |
        libraryFlowDelegateCallOutIn(call, _, preservesValue, i, j, k)
      |
        callable = flowIntoCallableLibraryCall0(delegate, j, p, cc) and
        delegate.getCall() = call.getArgument(k) and
        arg.(ImplicitDelegateCallNode).getCall() = call.getArgument(i)
      )
    }

    pragma[noinline]
    private Callable flowIntoCallableLibraryCall0(
      ImplicitDelegateCallNode arg, int i, Parameter p, CallContext cc
    ) {
      result = arg.getArgument().getARuntimeTarget(cc) and
      p = result.getParameter(i)
    }

    pragma[noinline]
    private predicate flowOutOfCallableNonDelegateCall0(ReturnNode ret, DotNet::Callable c) {
      c = ret.(NormalReturnNode).getEnclosingCallable()
      or
      c = ret.(YieldReturnNode).getEnclosingCallable()
    }

    pragma[noinline]
    private predicate flowOutOfCallableNonDelegateCall1(NonDelegateCall call, ReturnNode ret) {
      flowOutOfCallableNonDelegateCall0(ret, call.getARuntimeTarget())
    }

    /**
     * Holds if `ret` is an expression returned by a callable to
     * which the non-delegate call `call` resolves, and `out` is the
     * corresponding output (either `call` itself or first uses of
     * a relevant `out`/`ref` argument).
     */
    predicate flowOutOfCallableNonDelegateCall(NonDelegateCall call, ReturnNode ret, OutNode out) {
      // (yield) return value
      flowOutOfCallableNonDelegateCall1(call, ret) and
      call = out.asExpr()
      or
      // return via out/ref parameter
      exists(Parameter p, AssignableDefinitions::OutRefDefinition def |
        p.getSourceDeclaration() = ret.(OutRefReturnNode).getParameter()
      |
        def = out.(SsaDefinitionNode).getDefinition().(Ssa::ExplicitDefinition).getADefinition() and
        def.getTargetAccess() = call.(Call).getArgumentForParameter(p)
      )
    }

    /**
     * Holds if `ret` is an expression returned by a callable to
     * which the delegate call `call` resolves.
     */
    private predicate flowOutOfCallableDelegateCall(
      CallNode call, NormalReturnNode ret, CallContext cc
    ) {
      exists(Callable target | ret.getEnclosingCallable() = target.getSourceDeclaration() |
        target = call.asExpr().(DelegateCall).getARuntimeTarget(cc) or
        target = call.(ImplicitDelegateCallNode).getArgument().getARuntimeTarget(cc)
      )
    }

    /**
     * Holds if callable `c` can return `e` as an `out`/`ref` value
     * for parameter `outRef`.
     */
    predicate callableReturnsOutOrRef(Callable c, Parameter p, Expr e) {
      exists(Ssa::ExplicitDefinition def |
        def.getADefinition().getSource() = e and
        def.isLiveOutRefParameterDefinition(p) and
        p = c.getAParameter()
      )
    }
  }
}<|MERGE_RESOLUTION|>--- conflicted
+++ resolved
@@ -1072,33 +1072,20 @@
         (isSuccessor = true or isSuccessor = false)
       }
 
-<<<<<<< HEAD
-=======
-      predicate localFlowStepNoConfig(Node pred, Node succ) {
-        localFlowStep(pred, succ) or
-        flowThroughCallableLibraryOutRef(_, pred, succ, true)
-      }
-
       pragma[noinline]
       private predicate localFlowStep0(Node pred, Node succ, Configuration config, DotNet::Callable c) {
         config.isAdditionalFlowStep(pred, succ) and
         pred.getEnclosingCallable() = c
       }
 
->>>>>>> 548a28ff
       /**
        * Holds if data may flow in one local step from `pred` to `succ`.
        */
       bindingset[config]
       predicate localFlowStep(Node pred, Node succ, Configuration config) {
-<<<<<<< HEAD
-        localFlowStep(pred, succ) or
-        config.isAdditionalFlowStep(pred, succ)
-=======
-        localFlowStepNoConfig(pred, succ)
+        localFlowStep(pred, succ)
         or
         localFlowStep0(pred, succ, config, succ.getEnclosingCallable())
->>>>>>> 548a28ff
       }
 
       /**
@@ -1125,8 +1112,7 @@
       predicate localFlowExit(Node node, Configuration config) {
         Pruning::nodeCand(node, config) and
         (
-<<<<<<< HEAD
-          jumpStep(node, _)
+          jumpStep(node, _, config)
           or
           node instanceof ArgumentNode
           or
@@ -1138,11 +1124,6 @@
             rn instanceof OutRefReturnNode
           )
           or
-=======
-          jumpStep(node, _, config) or
-          node instanceof ArgumentNode or
-          node instanceof ReturnNode or
->>>>>>> 548a28ff
           config.isSink(node)
         )
       }
