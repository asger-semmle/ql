--- conflicted
+++ resolved
@@ -312,32 +312,42 @@
 | stl.cpp:131:15:131:24 | call to user_input | stl.cpp:131:15:131:27 | call to basic_string | TAINT |
 | stl.cpp:131:15:131:27 | call to basic_string | stl.cpp:132:7:132:11 | path3 |  |
 | stl.cpp:132:7:132:11 | path3 | stl.cpp:132:13:132:17 | call to c_str | TAINT |
-<<<<<<< HEAD
-| stl.cpp:138:18:138:24 | hello | stl.cpp:138:18:138:25 | call to basic_string | TAINT |
-| stl.cpp:138:18:138:25 | call to basic_string | stl.cpp:143:8:143:9 | s1 |  |
-| stl.cpp:139:19:139:26 | call to basic_string | stl.cpp:144:8:144:9 | s2 |  |
-| stl.cpp:139:20:139:26 | hello | stl.cpp:139:19:139:26 | call to basic_string | TAINT |
-| stl.cpp:141:8:141:14 | call to basic_string | stl.cpp:141:3:141:14 | ... = ... |  |
-| stl.cpp:141:8:141:14 | call to basic_string | stl.cpp:145:8:145:9 | s3 |  |
-| stl.cpp:141:8:141:14 | hello | stl.cpp:141:8:141:14 | call to basic_string | TAINT |
-| stl.cpp:149:18:149:23 | call to source | stl.cpp:149:18:149:26 | call to basic_string | TAINT |
-| stl.cpp:149:18:149:26 | call to basic_string | stl.cpp:154:8:154:9 | s1 |  |
-| stl.cpp:150:19:150:27 | call to basic_string | stl.cpp:155:8:155:9 | s2 |  |
-| stl.cpp:150:20:150:25 | call to source | stl.cpp:150:19:150:27 | call to basic_string | TAINT |
-| stl.cpp:152:8:152:13 | call to source | stl.cpp:152:8:152:15 | call to basic_string | TAINT |
-| stl.cpp:152:8:152:15 | call to basic_string | stl.cpp:152:3:152:15 | ... = ... |  |
-| stl.cpp:152:8:152:15 | call to basic_string | stl.cpp:156:8:156:9 | s3 |  |
-| stl.cpp:160:15:160:16 | call to basic_string | stl.cpp:161:20:161:21 | s1 |  |
-| stl.cpp:160:15:160:16 | call to basic_string | stl.cpp:163:8:163:9 | s1 |  |
-| stl.cpp:160:15:160:16 | call to basic_string | stl.cpp:165:8:165:9 | s1 |  |
-| stl.cpp:161:20:161:21 | s1 | stl.cpp:166:8:166:9 | s2 |  |
-| stl.cpp:163:8:163:9 | s1 | stl.cpp:163:3:163:9 | ... = ... |  |
-| stl.cpp:163:8:163:9 | s1 | stl.cpp:167:8:167:9 | s3 |  |
-| stl.cpp:171:19:171:40 | call to basic_string | stl.cpp:175:8:175:9 | s1 |  |
-| stl.cpp:171:32:171:37 | call to source | stl.cpp:171:19:171:40 | call to basic_string | TAINT |
-| stl.cpp:173:8:173:28 | call to basic_string | stl.cpp:173:3:173:28 | ... = ... |  |
-| stl.cpp:173:8:173:28 | call to basic_string | stl.cpp:176:8:176:9 | s2 |  |
-| stl.cpp:173:20:173:25 | call to source | stl.cpp:173:8:173:28 | call to basic_string | TAINT |
+| stl.cpp:137:19:137:24 | call to source | stl.cpp:140:17:140:18 | cs |  |
+| stl.cpp:137:19:137:24 | call to source | stl.cpp:142:7:142:8 | cs |  |
+| stl.cpp:140:17:140:18 | cs | stl.cpp:140:17:140:19 | call to basic_string | TAINT |
+| stl.cpp:140:17:140:19 | call to basic_string | stl.cpp:143:7:143:8 | ss |  |
+| stl.cpp:148:19:148:24 | call to source | stl.cpp:151:17:151:18 | cs |  |
+| stl.cpp:151:17:151:18 | cs | stl.cpp:151:17:151:19 | call to basic_string | TAINT |
+| stl.cpp:151:17:151:19 | call to basic_string | stl.cpp:154:7:154:8 | ss |  |
+| stl.cpp:151:17:151:19 | call to basic_string | stl.cpp:157:7:157:8 | ss |  |
+| stl.cpp:154:7:154:8 | ss | stl.cpp:154:10:154:14 | call to c_str | TAINT |
+| stl.cpp:154:10:154:14 | call to c_str | stl.cpp:154:2:154:16 | ... = ... |  |
+| stl.cpp:154:10:154:14 | call to c_str | stl.cpp:156:7:156:8 | cs |  |
+| stl.cpp:163:18:163:24 | hello | stl.cpp:163:18:163:25 | call to basic_string | TAINT |
+| stl.cpp:163:18:163:25 | call to basic_string | stl.cpp:168:8:168:9 | s1 |  |
+| stl.cpp:164:19:164:26 | call to basic_string | stl.cpp:169:8:169:9 | s2 |  |
+| stl.cpp:164:20:164:26 | hello | stl.cpp:164:19:164:26 | call to basic_string | TAINT |
+| stl.cpp:166:8:166:14 | call to basic_string | stl.cpp:166:3:166:14 | ... = ... |  |
+| stl.cpp:166:8:166:14 | call to basic_string | stl.cpp:170:8:170:9 | s3 |  |
+| stl.cpp:166:8:166:14 | hello | stl.cpp:166:8:166:14 | call to basic_string | TAINT |
+| stl.cpp:174:18:174:23 | call to source | stl.cpp:174:18:174:26 | call to basic_string | TAINT |
+| stl.cpp:174:18:174:26 | call to basic_string | stl.cpp:179:8:179:9 | s1 |  |
+| stl.cpp:175:19:175:27 | call to basic_string | stl.cpp:180:8:180:9 | s2 |  |
+| stl.cpp:175:20:175:25 | call to source | stl.cpp:175:19:175:27 | call to basic_string | TAINT |
+| stl.cpp:177:8:177:13 | call to source | stl.cpp:177:8:177:15 | call to basic_string | TAINT |
+| stl.cpp:177:8:177:15 | call to basic_string | stl.cpp:177:3:177:15 | ... = ... |  |
+| stl.cpp:177:8:177:15 | call to basic_string | stl.cpp:181:8:181:9 | s3 |  |
+| stl.cpp:185:15:185:16 | call to basic_string | stl.cpp:186:20:186:21 | s1 |  |
+| stl.cpp:185:15:185:16 | call to basic_string | stl.cpp:188:8:188:9 | s1 |  |
+| stl.cpp:185:15:185:16 | call to basic_string | stl.cpp:190:8:190:9 | s1 |  |
+| stl.cpp:186:20:186:21 | s1 | stl.cpp:191:8:191:9 | s2 |  |
+| stl.cpp:188:8:188:9 | s1 | stl.cpp:188:3:188:9 | ... = ... |  |
+| stl.cpp:188:8:188:9 | s1 | stl.cpp:192:8:192:9 | s3 |  |
+| stl.cpp:196:19:196:40 | call to basic_string | stl.cpp:200:8:200:9 | s1 |  |
+| stl.cpp:196:32:196:37 | call to source | stl.cpp:196:19:196:40 | call to basic_string | TAINT |
+| stl.cpp:198:8:198:28 | call to basic_string | stl.cpp:198:3:198:28 | ... = ... |  |
+| stl.cpp:198:8:198:28 | call to basic_string | stl.cpp:201:8:201:9 | s2 |  |
+| stl.cpp:198:20:198:25 | call to source | stl.cpp:198:8:198:28 | call to basic_string | TAINT |
 | structlikeclass.cpp:5:7:5:7 | Unknown literal | structlikeclass.cpp:5:7:5:7 | constructor init of field v | TAINT |
 | structlikeclass.cpp:5:7:5:7 | Unknown literal | structlikeclass.cpp:5:7:5:7 | constructor init of field v | TAINT |
 | structlikeclass.cpp:5:7:5:7 | this | structlikeclass.cpp:5:7:5:7 | constructor init of field v [pre-this] |  |
@@ -378,19 +388,6 @@
 | structlikeclass.cpp:58:24:58:29 | call to source | structlikeclass.cpp:58:8:58:32 | call to StructLikeClass | TAINT |
 | structlikeclass.cpp:62:13:62:18 | call to source | structlikeclass.cpp:62:13:62:20 | call to StructLikeClass | TAINT |
 | structlikeclass.cpp:62:13:62:20 | call to StructLikeClass | structlikeclass.cpp:62:8:62:20 | ... = ... |  |
-=======
-| stl.cpp:137:19:137:24 | call to source | stl.cpp:140:17:140:18 | cs |  |
-| stl.cpp:137:19:137:24 | call to source | stl.cpp:142:7:142:8 | cs |  |
-| stl.cpp:140:17:140:18 | cs | stl.cpp:140:17:140:19 | call to basic_string | TAINT |
-| stl.cpp:140:17:140:19 | call to basic_string | stl.cpp:143:7:143:8 | ss |  |
-| stl.cpp:148:19:148:24 | call to source | stl.cpp:151:17:151:18 | cs |  |
-| stl.cpp:151:17:151:18 | cs | stl.cpp:151:17:151:19 | call to basic_string | TAINT |
-| stl.cpp:151:17:151:19 | call to basic_string | stl.cpp:154:7:154:8 | ss |  |
-| stl.cpp:151:17:151:19 | call to basic_string | stl.cpp:157:7:157:8 | ss |  |
-| stl.cpp:154:7:154:8 | ss | stl.cpp:154:10:154:14 | call to c_str | TAINT |
-| stl.cpp:154:10:154:14 | call to c_str | stl.cpp:154:2:154:16 | ... = ... |  |
-| stl.cpp:154:10:154:14 | call to c_str | stl.cpp:156:7:156:8 | cs |  |
->>>>>>> 71665a02
 | swap1.cpp:14:17:14:17 | t | swap1.cpp:14:17:14:17 | t |  |
 | swap1.cpp:14:17:14:17 | t | swap1.cpp:14:17:14:17 | t |  |
 | swap1.cpp:14:17:14:17 | t | swap1.cpp:14:56:14:56 | t |  |
