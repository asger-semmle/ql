ssa.cpp:
#   13| int ChiPhiNode(Point*, bool, bool)
#   13|   Block 0
#   13|     v13_1(void)           = EnterFunction               : 
#   13|     mu13_2(unknown)       = AliasedDefinition           : 
#   13|     mu13_3(unknown)       = InitializeNonLocal          : 
#   13|     mu13_4(unknown)       = UnmodeledDefinition         : 
#   13|     r13_5(glval<Point *>) = VariableAddress[p]          : 
#   13|     m13_6(Point *)        = InitializeParameter[p]      : &:r13_5
#   13|     r13_7(Point *)        = Load                        : &:r13_5, m13_6
#   13|     mu13_8(unknown)       = InitializeIndirection[p]    : &:r13_7
#   13|     r13_9(glval<bool>)    = VariableAddress[which1]     : 
#   13|     m13_10(bool)          = InitializeParameter[which1] : &:r13_9
#   13|     r13_11(glval<bool>)   = VariableAddress[which2]     : 
#   13|     m13_12(bool)          = InitializeParameter[which2] : &:r13_11
#   14|     r14_1(glval<bool>)    = VariableAddress[which1]     : 
#   14|     r14_2(bool)           = Load                        : &:r14_1, m13_10
#   14|     v14_3(void)           = ConditionalBranch           : r14_2
#-----|   False -> Block 2
#-----|   True -> Block 1

#   15|   Block 1
#   15|     r15_1(glval<Point *>) = VariableAddress[p] : 
#   15|     r15_2(Point *)        = Load               : &:r15_1, m13_6
#   15|     r15_3(glval<int>)     = FieldAddress[x]    : r15_2
#   15|     r15_4(int)            = Load               : &:r15_3, ~mu13_4
#   15|     r15_5(int)            = Constant[1]        : 
#   15|     r15_6(int)            = Add                : r15_4, r15_5
#   15|     mu15_7(int)           = Store              : &:r15_3, r15_6
#-----|   Goto -> Block 3

#   18|   Block 2
#   18|     r18_1(glval<Point *>) = VariableAddress[p] : 
#   18|     r18_2(Point *)        = Load               : &:r18_1, m13_6
#   18|     r18_3(glval<int>)     = FieldAddress[y]    : r18_2
#   18|     r18_4(int)            = Load               : &:r18_3, ~mu13_4
#   18|     r18_5(int)            = Constant[1]        : 
#   18|     r18_6(int)            = Add                : r18_4, r18_5
#   18|     mu18_7(int)           = Store              : &:r18_3, r18_6
#-----|   Goto -> Block 3

#   21|   Block 3
#   21|     r21_1(glval<bool>) = VariableAddress[which2] : 
#   21|     r21_2(bool)        = Load                    : &:r21_1, m13_12
#   21|     v21_3(void)        = ConditionalBranch       : r21_2
#-----|   False -> Block 5
#-----|   True -> Block 4

#   22|   Block 4
#   22|     r22_1(glval<Point *>) = VariableAddress[p] : 
#   22|     r22_2(Point *)        = Load               : &:r22_1, m13_6
#   22|     r22_3(glval<int>)     = FieldAddress[x]    : r22_2
#   22|     r22_4(int)            = Load               : &:r22_3, ~mu13_4
#   22|     r22_5(int)            = Constant[1]        : 
#   22|     r22_6(int)            = Add                : r22_4, r22_5
#   22|     mu22_7(int)           = Store              : &:r22_3, r22_6
#-----|   Goto -> Block 6

#   25|   Block 5
#   25|     r25_1(glval<Point *>) = VariableAddress[p] : 
#   25|     r25_2(Point *)        = Load               : &:r25_1, m13_6
#   25|     r25_3(glval<int>)     = FieldAddress[y]    : r25_2
#   25|     r25_4(int)            = Load               : &:r25_3, ~mu13_4
#   25|     r25_5(int)            = Constant[1]        : 
#   25|     r25_6(int)            = Add                : r25_4, r25_5
#   25|     mu25_7(int)           = Store              : &:r25_3, r25_6
#-----|   Goto -> Block 6

#   28|   Block 6
#   28|     r28_1(glval<int>)     = VariableAddress[#return] : 
#   28|     r28_2(glval<Point *>) = VariableAddress[p]       : 
#   28|     r28_3(Point *)        = Load                     : &:r28_2, m13_6
#   28|     r28_4(glval<int>)     = FieldAddress[x]          : r28_3
#   28|     r28_5(int)            = Load                     : &:r28_4, ~mu13_4
#   28|     r28_6(glval<Point *>) = VariableAddress[p]       : 
#   28|     r28_7(Point *)        = Load                     : &:r28_6, m13_6
#   28|     r28_8(glval<int>)     = FieldAddress[y]          : r28_7
#   28|     r28_9(int)            = Load                     : &:r28_8, ~mu13_4
#   28|     r28_10(int)           = Add                      : r28_5, r28_9
#   28|     m28_11(int)           = Store                    : &:r28_1, r28_10
#   13|     v13_13(void)          = ReturnIndirection[p]     : &:r13_7, ~mu13_4
#   13|     r13_14(glval<int>)    = VariableAddress[#return] : 
#   13|     v13_15(void)          = ReturnValue              : &:r13_14, m28_11
#   13|     v13_16(void)          = UnmodeledUse             : mu*
#   13|     v13_17(void)          = AliasedUse               : ~mu13_4
#   13|     v13_18(void)          = ExitFunction             : 

#   31| int UnreachableViaGoto()
#   31|   Block 0
#   31|     v31_1(void)       = EnterFunction            : 
#   31|     mu31_2(unknown)   = AliasedDefinition        : 
#   31|     mu31_3(unknown)   = InitializeNonLocal       : 
#   31|     mu31_4(unknown)   = UnmodeledDefinition      : 
#   32|     v32_1(void)       = NoOp                     : 
#   34|     v34_1(void)       = NoOp                     : 
#   35|     r35_1(glval<int>) = VariableAddress[#return] : 
#   35|     r35_2(int)        = Constant[0]              : 
#   35|     m35_3(int)        = Store                    : &:r35_1, r35_2
#   31|     r31_5(glval<int>) = VariableAddress[#return] : 
#   31|     v31_6(void)       = ReturnValue              : &:r31_5, m35_3
#   31|     v31_7(void)       = UnmodeledUse             : mu*
#   31|     v31_8(void)       = AliasedUse               : ~mu31_4
#   31|     v31_9(void)       = ExitFunction             : 

#   38| int UnreachableIf(bool)
#   38|   Block 0
#   38|     v38_1(void)        = EnterFunction          : 
#   38|     mu38_2(unknown)    = AliasedDefinition      : 
#   38|     mu38_3(unknown)    = InitializeNonLocal     : 
#   38|     mu38_4(unknown)    = UnmodeledDefinition    : 
#   38|     r38_5(glval<bool>) = VariableAddress[b]     : 
#   38|     m38_6(bool)        = InitializeParameter[b] : &:r38_5
#   39|     r39_1(glval<int>)  = VariableAddress[x]     : 
#   39|     r39_2(int)         = Constant[5]            : 
#   39|     m39_3(int)         = Store                  : &:r39_1, r39_2
#   40|     r40_1(glval<int>)  = VariableAddress[y]     : 
#   40|     r40_2(int)         = Constant[10]           : 
#   40|     m40_3(int)         = Store                  : &:r40_1, r40_2
#   41|     r41_1(glval<bool>) = VariableAddress[b]     : 
#   41|     r41_2(bool)        = Load                   : &:r41_1, m38_6
#   41|     v41_3(void)        = ConditionalBranch      : r41_2
#-----|   False -> Block 5
#-----|   True -> Block 2

#   38|   Block 1
#   38|     m38_7(int)        = Phi                      : from 3:m43_3, from 4:m46_3, from 6:m51_3, from 7:m54_3
#   38|     r38_8(glval<int>) = VariableAddress[#return] : 
#   38|     v38_9(void)       = ReturnValue              : &:r38_8, m38_7
#   38|     v38_10(void)      = UnmodeledUse             : mu*
#   38|     v38_11(void)      = AliasedUse               : ~mu38_4
#   38|     v38_12(void)      = ExitFunction             : 

#   42|   Block 2
#   42|     r42_1(glval<int>) = VariableAddress[x] : 
#   42|     r42_2(int)        = Load               : &:r42_1, m39_3
#   42|     r42_3(glval<int>) = VariableAddress[y] : 
#   42|     r42_4(int)        = Load               : &:r42_3, m40_3
#   42|     r42_5(bool)       = CompareEQ          : r42_2, r42_4
#   42|     v42_6(void)       = ConditionalBranch  : r42_5
#-----|   False -> Block 4
#-----|   True -> Block 3

#   43|   Block 3
#   43|     r43_1(glval<int>) = VariableAddress[#return] : 
#   43|     r43_2(int)        = Constant[1]              : 
#   43|     m43_3(int)        = Store                    : &:r43_1, r43_2
#-----|   Goto -> Block 1

#   46|   Block 4
#   46|     r46_1(glval<int>) = VariableAddress[#return] : 
#   46|     r46_2(int)        = Constant[0]              : 
#   46|     m46_3(int)        = Store                    : &:r46_1, r46_2
#-----|   Goto -> Block 1

#   50|   Block 5
#   50|     r50_1(glval<int>) = VariableAddress[x] : 
#   50|     r50_2(int)        = Load               : &:r50_1, m39_3
#   50|     r50_3(glval<int>) = VariableAddress[y] : 
#   50|     r50_4(int)        = Load               : &:r50_3, m40_3
#   50|     r50_5(bool)       = CompareLT          : r50_2, r50_4
#   50|     v50_6(void)       = ConditionalBranch  : r50_5
#-----|   False -> Block 7
#-----|   True -> Block 6

#   51|   Block 6
#   51|     r51_1(glval<int>) = VariableAddress[#return] : 
#   51|     r51_2(int)        = Constant[0]              : 
#   51|     m51_3(int)        = Store                    : &:r51_1, r51_2
#-----|   Goto -> Block 1

#   54|   Block 7
#   54|     r54_1(glval<int>) = VariableAddress[#return] : 
#   54|     r54_2(int)        = Constant[1]              : 
#   54|     m54_3(int)        = Store                    : &:r54_1, r54_2
#-----|   Goto -> Block 1

#   59| int DoWhileFalse()
#   59|   Block 0
#   59|     v59_1(void)       = EnterFunction       : 
#   59|     mu59_2(unknown)   = AliasedDefinition   : 
#   59|     mu59_3(unknown)   = InitializeNonLocal  : 
#   59|     mu59_4(unknown)   = UnmodeledDefinition : 
#   60|     r60_1(glval<int>) = VariableAddress[i]  : 
#   60|     r60_2(int)        = Constant[0]         : 
#   60|     m60_3(int)        = Store               : &:r60_1, r60_2
#   62|     r62_1(glval<int>) = VariableAddress[i]  : 
#   62|     r62_2(int)        = Load                : &:r62_1, m60_3
#   62|     r62_3(int)        = Constant[1]         : 
#   62|     r62_4(int)        = Add                 : r62_2, r62_3
#   62|     m62_5(int)        = Store               : &:r62_1, r62_4
#   63|     r63_1(bool)       = Constant[0]         : 
#   63|     v63_2(void)       = ConditionalBranch   : r63_1
#-----|   False -> Block 1
#-----|   True -> Block 2

#   65|   Block 1
#   65|     r65_1(glval<int>) = VariableAddress[#return] : 
#   65|     r65_2(glval<int>) = VariableAddress[i]       : 
#   65|     r65_3(int)        = Load                     : &:r65_2, m62_5
#   65|     m65_4(int)        = Store                    : &:r65_1, r65_3
#   59|     r59_5(glval<int>) = VariableAddress[#return] : 
#   59|     v59_6(void)       = ReturnValue              : &:r59_5, m65_4
#   59|     v59_7(void)       = UnmodeledUse             : mu*
#   59|     v59_8(void)       = AliasedUse               : ~mu59_4
#   59|     v59_9(void)       = ExitFunction             : 

#   59|   Block 2
#   59|     v59_10(void) = Unreached : 

#   68| void chiNodeAtEndOfLoop(int, char*)
#   68|   Block 0
#   68|     v68_1(void)          = EnterFunction            : 
#   68|     mu68_2(unknown)      = AliasedDefinition        : 
#   68|     mu68_3(unknown)      = InitializeNonLocal       : 
#   68|     mu68_4(unknown)      = UnmodeledDefinition      : 
#   68|     r68_5(glval<int>)    = VariableAddress[n]       : 
#   68|     m68_6(int)           = InitializeParameter[n]   : &:r68_5
#   68|     r68_7(glval<char *>) = VariableAddress[p]       : 
#   68|     m68_8(char *)        = InitializeParameter[p]   : &:r68_7
#   68|     r68_9(char *)        = Load                     : &:r68_7, m68_8
#   68|     mu68_10(unknown)     = InitializeIndirection[p] : &:r68_9
#-----|   Goto -> Block 1

#   69|   Block 1
#   69|     m69_1(char *)     = Phi                : from 0:m68_8, from 2:m70_6
#   69|     m69_2(int)        = Phi                : from 0:m68_6, from 2:m69_7
#   69|     r69_3(glval<int>) = VariableAddress[n] : 
#   69|     r69_4(int)        = Load               : &:r69_3, m69_2
#   69|     r69_5(int)        = Constant[1]        : 
#   69|     r69_6(int)        = Sub                : r69_4, r69_5
#   69|     m69_7(int)        = Store              : &:r69_3, r69_6
#   69|     r69_8(int)        = CopyValue          : r69_4
#   69|     r69_9(int)        = Constant[0]        : 
#   69|     r69_10(bool)      = CompareGT          : r69_8, r69_9
#   69|     v69_11(void)      = ConditionalBranch  : r69_10
#-----|   False -> Block 3
#-----|   True -> Block 2

#   70|   Block 2
#   70|     r70_1(char)          = Constant[0]        : 
#   70|     r70_2(glval<char *>) = VariableAddress[p] : 
#   70|     r70_3(char *)        = Load               : &:r70_2, m69_1
#   70|     r70_4(int)           = Constant[1]        : 
#   70|     r70_5(char *)        = PointerAdd[1]      : r70_3, r70_4
#   70|     m70_6(char *)        = Store              : &:r70_2, r70_5
#   70|     r70_7(char *)        = CopyValue          : r70_3
#   70|     r70_8(glval<char>)   = CopyValue          : r70_7
#   70|     mu70_9(char)         = Store              : &:r70_8, r70_1
#-----|   Goto (back edge) -> Block 1

#   71|   Block 3
#   71|     v71_1(void)  = NoOp                 : 
#   68|     v68_11(void) = ReturnIndirection[p] : &:r68_9, ~mu68_4
#   68|     v68_12(void) = ReturnVoid           : 
#   68|     v68_13(void) = UnmodeledUse         : mu*
#   68|     v68_14(void) = AliasedUse           : ~mu68_4
#   68|     v68_15(void) = ExitFunction         : 

#   75| void ScalarPhi(bool)
#   75|   Block 0
#   75|     v75_1(void)        = EnterFunction          : 
#   75|     mu75_2(unknown)    = AliasedDefinition      : 
#   75|     mu75_3(unknown)    = InitializeNonLocal     : 
#   75|     mu75_4(unknown)    = UnmodeledDefinition    : 
#   75|     r75_5(glval<bool>) = VariableAddress[b]     : 
#   75|     m75_6(bool)        = InitializeParameter[b] : &:r75_5
#   76|     r76_1(glval<int>)  = VariableAddress[x]     : 
#   76|     r76_2(int)         = Constant[0]            : 
#   76|     m76_3(int)         = Store                  : &:r76_1, r76_2
#   77|     r77_1(glval<int>)  = VariableAddress[y]     : 
#   77|     r77_2(int)         = Constant[1]            : 
#   77|     m77_3(int)         = Store                  : &:r77_1, r77_2
#   78|     r78_1(glval<int>)  = VariableAddress[z]     : 
#   78|     r78_2(int)         = Constant[2]            : 
#   78|     m78_3(int)         = Store                  : &:r78_1, r78_2
#   79|     r79_1(glval<bool>) = VariableAddress[b]     : 
#   79|     r79_2(bool)        = Load                   : &:r79_1, m75_6
#   79|     v79_3(void)        = ConditionalBranch      : r79_2
#-----|   False -> Block 2
#-----|   True -> Block 1

#   80|   Block 1
#   80|     r80_1(int)        = Constant[3]        : 
#   80|     r80_2(glval<int>) = VariableAddress[x] : 
#   80|     m80_3(int)        = Store              : &:r80_2, r80_1
#   81|     r81_1(int)        = Constant[4]        : 
#   81|     r81_2(glval<int>) = VariableAddress[y] : 
#   81|     m81_3(int)        = Store              : &:r81_2, r81_1
#-----|   Goto -> Block 3

#   84|   Block 2
#   84|     r84_1(int)        = Constant[5]        : 
#   84|     r84_2(glval<int>) = VariableAddress[x] : 
#   84|     m84_3(int)        = Store              : &:r84_2, r84_1
#-----|   Goto -> Block 3

#   86|   Block 3
#   86|     m86_1(int)        = Phi                      : from 1:m81_3, from 2:m77_3
#   86|     m86_2(int)        = Phi                      : from 1:m80_3, from 2:m84_3
#   86|     r86_3(glval<int>) = VariableAddress[x_merge] : 
#   86|     r86_4(glval<int>) = VariableAddress[x]       : 
#   86|     r86_5(int)        = Load                     : &:r86_4, m86_2
#   86|     m86_6(int)        = Store                    : &:r86_3, r86_5
#   87|     r87_1(glval<int>) = VariableAddress[y_merge] : 
#   87|     r87_2(glval<int>) = VariableAddress[y]       : 
#   87|     r87_3(int)        = Load                     : &:r87_2, m86_1
#   87|     m87_4(int)        = Store                    : &:r87_1, r87_3
#   88|     r88_1(glval<int>) = VariableAddress[z_merge] : 
#   88|     r88_2(glval<int>) = VariableAddress[z]       : 
#   88|     r88_3(int)        = Load                     : &:r88_2, m78_3
#   88|     m88_4(int)        = Store                    : &:r88_1, r88_3
#   89|     v89_1(void)       = NoOp                     : 
#   75|     v75_7(void)       = ReturnVoid               : 
#   75|     v75_8(void)       = UnmodeledUse             : mu*
#   75|     v75_9(void)       = AliasedUse               : ~mu75_4
#   75|     v75_10(void)      = ExitFunction             : 

#   91| void MustExactlyOverlap(Point)
#   91|   Block 0
#   91|     v91_1(void)         = EnterFunction          : 
#   91|     mu91_2(unknown)     = AliasedDefinition      : 
#   91|     mu91_3(unknown)     = InitializeNonLocal     : 
#   91|     mu91_4(unknown)     = UnmodeledDefinition    : 
#   91|     r91_5(glval<Point>) = VariableAddress[a]     : 
#   91|     m91_6(Point)        = InitializeParameter[a] : &:r91_5
#   92|     r92_1(glval<Point>) = VariableAddress[b]     : 
#   92|     r92_2(glval<Point>) = VariableAddress[a]     : 
#   92|     r92_3(Point)        = Load                   : &:r92_2, m91_6
#   92|     m92_4(Point)        = Store                  : &:r92_1, r92_3
#   93|     v93_1(void)         = NoOp                   : 
#   91|     v91_7(void)         = ReturnVoid             : 
#   91|     v91_8(void)         = UnmodeledUse           : mu*
#   91|     v91_9(void)         = AliasedUse             : ~mu91_4
#   91|     v91_10(void)        = ExitFunction           : 

#   95| void MustExactlyOverlapEscaped(Point)
#   95|   Block 0
#   95|     v95_1(void)           = EnterFunction                : 
#   95|     mu95_2(unknown)       = AliasedDefinition            : 
#   95|     mu95_3(unknown)       = InitializeNonLocal           : 
#   95|     mu95_4(unknown)       = UnmodeledDefinition          : 
#   95|     r95_5(glval<Point>)   = VariableAddress[a]           : 
#   95|     mu95_6(Point)         = InitializeParameter[a]       : &:r95_5
#   96|     r96_1(glval<Point>)   = VariableAddress[b]           : 
#   96|     r96_2(glval<Point>)   = VariableAddress[a]           : 
#   96|     r96_3(Point)          = Load                         : &:r96_2, ~mu95_4
#   96|     m96_4(Point)          = Store                        : &:r96_1, r96_3
#   97|     r97_1(glval<unknown>) = FunctionAddress[Escape]      : 
#   97|     r97_2(glval<Point>)   = VariableAddress[a]           : 
#   97|     r97_3(Point *)        = CopyValue                    : r97_2
#   97|     r97_4(void *)         = Convert                      : r97_3
#   97|     v97_5(void)           = Call                         : func:r97_1, 0:r97_4
#   97|     mu97_6(unknown)       = ^CallSideEffect              : ~mu95_4
#   97|     v97_7(void)           = ^BufferReadSideEffect[0]     : &:r97_4, ~mu95_4
#   97|     mu97_8(unknown)       = ^BufferMayWriteSideEffect[0] : &:r97_4
#   98|     v98_1(void)           = NoOp                         : 
#   95|     v95_7(void)           = ReturnVoid                   : 
#   95|     v95_8(void)           = UnmodeledUse                 : mu*
#   95|     v95_9(void)           = AliasedUse                   : ~mu95_4
#   95|     v95_10(void)          = ExitFunction                 : 

#  100| void MustTotallyOverlap(Point)
#  100|   Block 0
#  100|     v100_1(void)         = EnterFunction          : 
#  100|     mu100_2(unknown)     = AliasedDefinition      : 
#  100|     mu100_3(unknown)     = InitializeNonLocal     : 
#  100|     mu100_4(unknown)     = UnmodeledDefinition    : 
#  100|     r100_5(glval<Point>) = VariableAddress[a]     : 
#  100|     mu100_6(Point)       = InitializeParameter[a] : &:r100_5
#  101|     r101_1(glval<int>)   = VariableAddress[x]     : 
#  101|     r101_2(glval<Point>) = VariableAddress[a]     : 
#  101|     r101_3(glval<int>)   = FieldAddress[x]        : r101_2
#  101|     r101_4(int)          = Load                   : &:r101_3, ~mu100_4
#  101|     m101_5(int)          = Store                  : &:r101_1, r101_4
#  102|     r102_1(glval<int>)   = VariableAddress[y]     : 
#  102|     r102_2(glval<Point>) = VariableAddress[a]     : 
#  102|     r102_3(glval<int>)   = FieldAddress[y]        : r102_2
#  102|     r102_4(int)          = Load                   : &:r102_3, ~mu100_4
#  102|     m102_5(int)          = Store                  : &:r102_1, r102_4
#  103|     v103_1(void)         = NoOp                   : 
#  100|     v100_7(void)         = ReturnVoid             : 
#  100|     v100_8(void)         = UnmodeledUse           : mu*
#  100|     v100_9(void)         = AliasedUse             : ~mu100_4
#  100|     v100_10(void)        = ExitFunction           : 

#  105| void MustTotallyOverlapEscaped(Point)
#  105|   Block 0
#  105|     v105_1(void)           = EnterFunction                : 
#  105|     mu105_2(unknown)       = AliasedDefinition            : 
#  105|     mu105_3(unknown)       = InitializeNonLocal           : 
#  105|     mu105_4(unknown)       = UnmodeledDefinition          : 
#  105|     r105_5(glval<Point>)   = VariableAddress[a]           : 
#  105|     mu105_6(Point)         = InitializeParameter[a]       : &:r105_5
#  106|     r106_1(glval<int>)     = VariableAddress[x]           : 
#  106|     r106_2(glval<Point>)   = VariableAddress[a]           : 
#  106|     r106_3(glval<int>)     = FieldAddress[x]              : r106_2
#  106|     r106_4(int)            = Load                         : &:r106_3, ~mu105_4
#  106|     m106_5(int)            = Store                        : &:r106_1, r106_4
#  107|     r107_1(glval<int>)     = VariableAddress[y]           : 
#  107|     r107_2(glval<Point>)   = VariableAddress[a]           : 
#  107|     r107_3(glval<int>)     = FieldAddress[y]              : r107_2
#  107|     r107_4(int)            = Load                         : &:r107_3, ~mu105_4
#  107|     m107_5(int)            = Store                        : &:r107_1, r107_4
#  108|     r108_1(glval<unknown>) = FunctionAddress[Escape]      : 
#  108|     r108_2(glval<Point>)   = VariableAddress[a]           : 
#  108|     r108_3(Point *)        = CopyValue                    : r108_2
#  108|     r108_4(void *)         = Convert                      : r108_3
#  108|     v108_5(void)           = Call                         : func:r108_1, 0:r108_4
#  108|     mu108_6(unknown)       = ^CallSideEffect              : ~mu105_4
#  108|     v108_7(void)           = ^BufferReadSideEffect[0]     : &:r108_4, ~mu105_4
#  108|     mu108_8(unknown)       = ^BufferMayWriteSideEffect[0] : &:r108_4
#  109|     v109_1(void)           = NoOp                         : 
#  105|     v105_7(void)           = ReturnVoid                   : 
#  105|     v105_8(void)           = UnmodeledUse                 : mu*
#  105|     v105_9(void)           = AliasedUse                   : ~mu105_4
#  105|     v105_10(void)          = ExitFunction                 : 

#  111| void MayPartiallyOverlap(int, int)
#  111|   Block 0
#  111|     v111_1(void)         = EnterFunction          : 
#  111|     mu111_2(unknown)     = AliasedDefinition      : 
#  111|     mu111_3(unknown)     = InitializeNonLocal     : 
#  111|     mu111_4(unknown)     = UnmodeledDefinition    : 
#  111|     r111_5(glval<int>)   = VariableAddress[x]     : 
#  111|     m111_6(int)          = InitializeParameter[x] : &:r111_5
#  111|     r111_7(glval<int>)   = VariableAddress[y]     : 
#  111|     m111_8(int)          = InitializeParameter[y] : &:r111_7
#  112|     r112_1(glval<Point>) = VariableAddress[a]     : 
#  112|     mu112_2(Point)       = Uninitialized[a]       : &:r112_1
#  112|     r112_3(glval<int>)   = FieldAddress[x]        : r112_1
#  112|     r112_4(glval<int>)   = VariableAddress[x]     : 
#  112|     r112_5(int)          = Load                   : &:r112_4, m111_6
#  112|     mu112_6(int)         = Store                  : &:r112_3, r112_5
#  112|     r112_7(glval<int>)   = FieldAddress[y]        : r112_1
#  112|     r112_8(glval<int>)   = VariableAddress[y]     : 
#  112|     r112_9(int)          = Load                   : &:r112_8, m111_8
#  112|     mu112_10(int)        = Store                  : &:r112_7, r112_9
#  113|     r113_1(glval<Point>) = VariableAddress[b]     : 
#  113|     r113_2(glval<Point>) = VariableAddress[a]     : 
#  113|     r113_3(Point)        = Load                   : &:r113_2, ~mu111_4
#  113|     m113_4(Point)        = Store                  : &:r113_1, r113_3
#  114|     v114_1(void)         = NoOp                   : 
#  111|     v111_9(void)         = ReturnVoid             : 
#  111|     v111_10(void)        = UnmodeledUse           : mu*
#  111|     v111_11(void)        = AliasedUse             : ~mu111_4
#  111|     v111_12(void)        = ExitFunction           : 

#  116| void MayPartiallyOverlapEscaped(int, int)
#  116|   Block 0
#  116|     v116_1(void)           = EnterFunction                : 
#  116|     mu116_2(unknown)       = AliasedDefinition            : 
#  116|     mu116_3(unknown)       = InitializeNonLocal           : 
#  116|     mu116_4(unknown)       = UnmodeledDefinition          : 
#  116|     r116_5(glval<int>)     = VariableAddress[x]           : 
#  116|     m116_6(int)            = InitializeParameter[x]       : &:r116_5
#  116|     r116_7(glval<int>)     = VariableAddress[y]           : 
#  116|     m116_8(int)            = InitializeParameter[y]       : &:r116_7
#  117|     r117_1(glval<Point>)   = VariableAddress[a]           : 
#  117|     mu117_2(Point)         = Uninitialized[a]             : &:r117_1
#  117|     r117_3(glval<int>)     = FieldAddress[x]              : r117_1
#  117|     r117_4(glval<int>)     = VariableAddress[x]           : 
#  117|     r117_5(int)            = Load                         : &:r117_4, m116_6
#  117|     mu117_6(int)           = Store                        : &:r117_3, r117_5
#  117|     r117_7(glval<int>)     = FieldAddress[y]              : r117_1
#  117|     r117_8(glval<int>)     = VariableAddress[y]           : 
#  117|     r117_9(int)            = Load                         : &:r117_8, m116_8
#  117|     mu117_10(int)          = Store                        : &:r117_7, r117_9
#  118|     r118_1(glval<Point>)   = VariableAddress[b]           : 
#  118|     r118_2(glval<Point>)   = VariableAddress[a]           : 
#  118|     r118_3(Point)          = Load                         : &:r118_2, ~mu116_4
#  118|     m118_4(Point)          = Store                        : &:r118_1, r118_3
#  119|     r119_1(glval<unknown>) = FunctionAddress[Escape]      : 
#  119|     r119_2(glval<Point>)   = VariableAddress[a]           : 
#  119|     r119_3(Point *)        = CopyValue                    : r119_2
#  119|     r119_4(void *)         = Convert                      : r119_3
#  119|     v119_5(void)           = Call                         : func:r119_1, 0:r119_4
#  119|     mu119_6(unknown)       = ^CallSideEffect              : ~mu116_4
#  119|     v119_7(void)           = ^BufferReadSideEffect[0]     : &:r119_4, ~mu116_4
#  119|     mu119_8(unknown)       = ^BufferMayWriteSideEffect[0] : &:r119_4
#  120|     v120_1(void)           = NoOp                         : 
#  116|     v116_9(void)           = ReturnVoid                   : 
#  116|     v116_10(void)          = UnmodeledUse                 : mu*
#  116|     v116_11(void)          = AliasedUse                   : ~mu116_4
#  116|     v116_12(void)          = ExitFunction                 : 

#  122| void MergeMustExactlyOverlap(bool, int, int)
#  122|   Block 0
#  122|     v122_1(void)         = EnterFunction           : 
#  122|     mu122_2(unknown)     = AliasedDefinition       : 
#  122|     mu122_3(unknown)     = InitializeNonLocal      : 
#  122|     mu122_4(unknown)     = UnmodeledDefinition     : 
#  122|     r122_5(glval<bool>)  = VariableAddress[c]      : 
#  122|     m122_6(bool)         = InitializeParameter[c]  : &:r122_5
#  122|     r122_7(glval<int>)   = VariableAddress[x1]     : 
#  122|     m122_8(int)          = InitializeParameter[x1] : &:r122_7
#  122|     r122_9(glval<int>)   = VariableAddress[x2]     : 
#  122|     m122_10(int)         = InitializeParameter[x2] : &:r122_9
#  123|     r123_1(glval<Point>) = VariableAddress[a]      : 
#  123|     mu123_2(Point)       = Uninitialized[a]        : &:r123_1
#  123|     r123_3(glval<int>)   = FieldAddress[x]         : r123_1
#  123|     r123_4(int)          = Constant[0]             : 
#  123|     mu123_5(int)         = Store                   : &:r123_3, r123_4
#  123|     r123_6(glval<int>)   = FieldAddress[y]         : r123_1
#  123|     r123_7(int)          = Constant[0]             : 
#  123|     mu123_8(int)         = Store                   : &:r123_6, r123_7
#  124|     r124_1(glval<bool>)  = VariableAddress[c]      : 
#  124|     r124_2(bool)         = Load                    : &:r124_1, m122_6
#  124|     v124_3(void)         = ConditionalBranch       : r124_2
#-----|   False -> Block 2
#-----|   True -> Block 1

#  125|   Block 1
#  125|     r125_1(glval<int>)   = VariableAddress[x1] : 
#  125|     r125_2(int)          = Load                : &:r125_1, m122_8
#  125|     r125_3(glval<Point>) = VariableAddress[a]  : 
#  125|     r125_4(glval<int>)   = FieldAddress[x]     : r125_3
#  125|     mu125_5(int)         = Store               : &:r125_4, r125_2
#-----|   Goto -> Block 3

#  128|   Block 2
#  128|     r128_1(glval<int>)   = VariableAddress[x2] : 
#  128|     r128_2(int)          = Load                : &:r128_1, m122_10
#  128|     r128_3(glval<Point>) = VariableAddress[a]  : 
#  128|     r128_4(glval<int>)   = FieldAddress[x]     : r128_3
#  128|     mu128_5(int)         = Store               : &:r128_4, r128_2
#-----|   Goto -> Block 3

#  130|   Block 3
#  130|     r130_1(glval<int>)   = VariableAddress[x] : 
#  130|     r130_2(glval<Point>) = VariableAddress[a] : 
#  130|     r130_3(glval<int>)   = FieldAddress[x]    : r130_2
#  130|     r130_4(int)          = Load               : &:r130_3, ~mu122_4
#  130|     m130_5(int)          = Store              : &:r130_1, r130_4
#  131|     r131_1(glval<Point>) = VariableAddress[b] : 
#  131|     r131_2(glval<Point>) = VariableAddress[a] : 
#  131|     r131_3(Point)        = Load               : &:r131_2, ~mu122_4
#  131|     m131_4(Point)        = Store              : &:r131_1, r131_3
#  132|     v132_1(void)         = NoOp               : 
#  122|     v122_11(void)        = ReturnVoid         : 
#  122|     v122_12(void)        = UnmodeledUse       : mu*
#  122|     v122_13(void)        = AliasedUse         : ~mu122_4
#  122|     v122_14(void)        = ExitFunction       : 

#  134| void MergeMustExactlyWithMustTotallyOverlap(bool, Point, int)
#  134|   Block 0
#  134|     v134_1(void)         = EnterFunction           : 
#  134|     mu134_2(unknown)     = AliasedDefinition       : 
#  134|     mu134_3(unknown)     = InitializeNonLocal      : 
#  134|     mu134_4(unknown)     = UnmodeledDefinition     : 
#  134|     r134_5(glval<bool>)  = VariableAddress[c]      : 
#  134|     m134_6(bool)         = InitializeParameter[c]  : &:r134_5
#  134|     r134_7(glval<Point>) = VariableAddress[p]      : 
#  134|     m134_8(Point)        = InitializeParameter[p]  : &:r134_7
#  134|     r134_9(glval<int>)   = VariableAddress[x1]     : 
#  134|     m134_10(int)         = InitializeParameter[x1] : &:r134_9
#  135|     r135_1(glval<Point>) = VariableAddress[a]      : 
#  135|     mu135_2(Point)       = Uninitialized[a]        : &:r135_1
#  135|     r135_3(glval<int>)   = FieldAddress[x]         : r135_1
#  135|     r135_4(int)          = Constant[0]             : 
#  135|     mu135_5(int)         = Store                   : &:r135_3, r135_4
#  135|     r135_6(glval<int>)   = FieldAddress[y]         : r135_1
#  135|     r135_7(int)          = Constant[0]             : 
#  135|     mu135_8(int)         = Store                   : &:r135_6, r135_7
#  136|     r136_1(glval<bool>)  = VariableAddress[c]      : 
#  136|     r136_2(bool)         = Load                    : &:r136_1, m134_6
#  136|     v136_3(void)         = ConditionalBranch       : r136_2
#-----|   False -> Block 2
#-----|   True -> Block 1

#  137|   Block 1
#  137|     r137_1(glval<int>)   = VariableAddress[x1] : 
#  137|     r137_2(int)          = Load                : &:r137_1, m134_10
#  137|     r137_3(glval<Point>) = VariableAddress[a]  : 
#  137|     r137_4(glval<int>)   = FieldAddress[x]     : r137_3
#  137|     mu137_5(int)         = Store               : &:r137_4, r137_2
#-----|   Goto -> Block 3

#  140|   Block 2
#  140|     r140_1(glval<Point>) = VariableAddress[p] : 
#  140|     r140_2(Point)        = Load               : &:r140_1, m134_8
#  140|     r140_3(glval<Point>) = VariableAddress[a] : 
#  140|     mu140_4(Point)       = Store              : &:r140_3, r140_2
#-----|   Goto -> Block 3

#  142|   Block 3
#  142|     r142_1(glval<int>)   = VariableAddress[x] : 
#  142|     r142_2(glval<Point>) = VariableAddress[a] : 
#  142|     r142_3(glval<int>)   = FieldAddress[x]    : r142_2
#  142|     r142_4(int)          = Load               : &:r142_3, ~mu134_4
#  142|     m142_5(int)          = Store              : &:r142_1, r142_4
#  143|     v143_1(void)         = NoOp               : 
#  134|     v134_11(void)        = ReturnVoid         : 
#  134|     v134_12(void)        = UnmodeledUse       : mu*
#  134|     v134_13(void)        = AliasedUse         : ~mu134_4
#  134|     v134_14(void)        = ExitFunction       : 

#  145| void MergeMustExactlyWithMayPartiallyOverlap(bool, Point, int)
#  145|   Block 0
#  145|     v145_1(void)         = EnterFunction           : 
#  145|     mu145_2(unknown)     = AliasedDefinition       : 
#  145|     mu145_3(unknown)     = InitializeNonLocal      : 
#  145|     mu145_4(unknown)     = UnmodeledDefinition     : 
#  145|     r145_5(glval<bool>)  = VariableAddress[c]      : 
#  145|     m145_6(bool)         = InitializeParameter[c]  : &:r145_5
#  145|     r145_7(glval<Point>) = VariableAddress[p]      : 
#  145|     m145_8(Point)        = InitializeParameter[p]  : &:r145_7
#  145|     r145_9(glval<int>)   = VariableAddress[x1]     : 
#  145|     m145_10(int)         = InitializeParameter[x1] : &:r145_9
#  146|     r146_1(glval<Point>) = VariableAddress[a]      : 
#  146|     mu146_2(Point)       = Uninitialized[a]        : &:r146_1
#  146|     r146_3(glval<int>)   = FieldAddress[x]         : r146_1
#  146|     r146_4(int)          = Constant[0]             : 
#  146|     mu146_5(int)         = Store                   : &:r146_3, r146_4
#  146|     r146_6(glval<int>)   = FieldAddress[y]         : r146_1
#  146|     r146_7(int)          = Constant[0]             : 
#  146|     mu146_8(int)         = Store                   : &:r146_6, r146_7
#  147|     r147_1(glval<bool>)  = VariableAddress[c]      : 
#  147|     r147_2(bool)         = Load                    : &:r147_1, m145_6
#  147|     v147_3(void)         = ConditionalBranch       : r147_2
#-----|   False -> Block 2
#-----|   True -> Block 1

#  148|   Block 1
#  148|     r148_1(glval<int>)   = VariableAddress[x1] : 
#  148|     r148_2(int)          = Load                : &:r148_1, m145_10
#  148|     r148_3(glval<Point>) = VariableAddress[a]  : 
#  148|     r148_4(glval<int>)   = FieldAddress[x]     : r148_3
#  148|     mu148_5(int)         = Store               : &:r148_4, r148_2
#-----|   Goto -> Block 3

#  151|   Block 2
#  151|     r151_1(glval<Point>) = VariableAddress[p] : 
#  151|     r151_2(Point)        = Load               : &:r151_1, m145_8
#  151|     r151_3(glval<Point>) = VariableAddress[a] : 
#  151|     mu151_4(Point)       = Store              : &:r151_3, r151_2
#-----|   Goto -> Block 3

#  153|   Block 3
#  153|     r153_1(glval<Point>) = VariableAddress[b] : 
#  153|     r153_2(glval<Point>) = VariableAddress[a] : 
#  153|     r153_3(Point)        = Load               : &:r153_2, ~mu145_4
#  153|     m153_4(Point)        = Store              : &:r153_1, r153_3
#  154|     v154_1(void)         = NoOp               : 
#  145|     v145_11(void)        = ReturnVoid         : 
#  145|     v145_12(void)        = UnmodeledUse       : mu*
#  145|     v145_13(void)        = AliasedUse         : ~mu145_4
#  145|     v145_14(void)        = ExitFunction       : 

#  156| void MergeMustTotallyOverlapWithMayPartiallyOverlap(bool, Rect, int)
#  156|   Block 0
#  156|     v156_1(void)         = EnterFunction             : 
#  156|     mu156_2(unknown)     = AliasedDefinition         : 
#  156|     mu156_3(unknown)     = InitializeNonLocal        : 
#  156|     mu156_4(unknown)     = UnmodeledDefinition       : 
#  156|     r156_5(glval<bool>)  = VariableAddress[c]        : 
#  156|     m156_6(bool)         = InitializeParameter[c]    : &:r156_5
#  156|     r156_7(glval<Rect>)  = VariableAddress[r]        : 
#  156|     m156_8(Rect)         = InitializeParameter[r]    : &:r156_7
#  156|     r156_9(glval<int>)   = VariableAddress[x1]       : 
#  156|     m156_10(int)         = InitializeParameter[x1]   : &:r156_9
#  157|     r157_1(glval<Rect>)  = VariableAddress[a]        : 
#  157|     mu157_2(Rect)        = Uninitialized[a]          : &:r157_1
#  157|     r157_3(glval<Point>) = FieldAddress[topLeft]     : r157_1
#  157|     r157_4(Point)        = Constant[0]               : 
#  157|     mu157_5(Point)       = Store                     : &:r157_3, r157_4
#  157|     r157_6(glval<Point>) = FieldAddress[bottomRight] : r157_1
#  157|     r157_7(Point)        = Constant[0]               : 
#  157|     mu157_8(Point)       = Store                     : &:r157_6, r157_7
#  158|     r158_1(glval<bool>)  = VariableAddress[c]        : 
#  158|     r158_2(bool)         = Load                      : &:r158_1, m156_6
#  158|     v158_3(void)         = ConditionalBranch         : r158_2
#-----|   False -> Block 2
#-----|   True -> Block 1

#  159|   Block 1
#  159|     r159_1(glval<int>)   = VariableAddress[x1]   : 
#  159|     r159_2(int)          = Load                  : &:r159_1, m156_10
#  159|     r159_3(glval<Rect>)  = VariableAddress[a]    : 
#  159|     r159_4(glval<Point>) = FieldAddress[topLeft] : r159_3
#  159|     r159_5(glval<int>)   = FieldAddress[x]       : r159_4
#  159|     mu159_6(int)         = Store                 : &:r159_5, r159_2
#-----|   Goto -> Block 3

#  162|   Block 2
#  162|     r162_1(glval<Rect>) = VariableAddress[r] : 
#  162|     r162_2(Rect)        = Load               : &:r162_1, m156_8
#  162|     r162_3(glval<Rect>) = VariableAddress[a] : 
#  162|     mu162_4(Rect)       = Store              : &:r162_3, r162_2
#-----|   Goto -> Block 3

#  164|   Block 3
#  164|     r164_1(glval<Point>) = VariableAddress[b]    : 
#  164|     r164_2(glval<Rect>)  = VariableAddress[a]    : 
#  164|     r164_3(glval<Point>) = FieldAddress[topLeft] : r164_2
#  164|     r164_4(Point)        = Load                  : &:r164_3, ~mu156_4
#  164|     m164_5(Point)        = Store                 : &:r164_1, r164_4
#  165|     v165_1(void)         = NoOp                  : 
#  156|     v156_11(void)        = ReturnVoid            : 
#  156|     v156_12(void)        = UnmodeledUse          : mu*
#  156|     v156_13(void)        = AliasedUse            : ~mu156_4
#  156|     v156_14(void)        = ExitFunction          : 

#  171| void WrapperStruct(Wrapper)
#  171|   Block 0
#  171|     v171_1(void)           = EnterFunction          : 
#  171|     mu171_2(unknown)       = AliasedDefinition      : 
#  171|     mu171_3(unknown)       = InitializeNonLocal     : 
#  171|     mu171_4(unknown)       = UnmodeledDefinition    : 
#  171|     r171_5(glval<Wrapper>) = VariableAddress[w]     : 
#  171|     mu171_6(Wrapper)       = InitializeParameter[w] : &:r171_5
#  172|     r172_1(glval<Wrapper>) = VariableAddress[x]     : 
#  172|     r172_2(glval<Wrapper>) = VariableAddress[w]     : 
#  172|     r172_3(Wrapper)        = Load                   : &:r172_2, ~mu171_4
#  172|     m172_4(Wrapper)        = Store                  : &:r172_1, r172_3
#  173|     r173_1(glval<int>)     = VariableAddress[a]     : 
#  173|     r173_2(glval<Wrapper>) = VariableAddress[w]     : 
#  173|     r173_3(glval<int>)     = FieldAddress[f]        : r173_2
#  173|     r173_4(int)            = Load                   : &:r173_3, ~mu171_4
#  173|     m173_5(int)            = Store                  : &:r173_1, r173_4
#  174|     r174_1(int)            = Constant[5]            : 
#  174|     r174_2(glval<Wrapper>) = VariableAddress[w]     : 
#  174|     r174_3(glval<int>)     = FieldAddress[f]        : r174_2
#  174|     mu174_4(int)           = Store                  : &:r174_3, r174_1
#  175|     r175_1(glval<Wrapper>) = VariableAddress[w]     : 
#  175|     r175_2(glval<int>)     = FieldAddress[f]        : r175_1
#  175|     r175_3(int)            = Load                   : &:r175_2, ~mu171_4
#  175|     r175_4(glval<int>)     = VariableAddress[a]     : 
#  175|     m175_5(int)            = Store                  : &:r175_4, r175_3
#  176|     r176_1(glval<Wrapper>) = VariableAddress[w]     : 
#  176|     r176_2(Wrapper)        = Load                   : &:r176_1, ~mu171_4
#  176|     r176_3(glval<Wrapper>) = VariableAddress[x]     : 
#  176|     m176_4(Wrapper)        = Store                  : &:r176_3, r176_2
#  177|     v177_1(void)           = NoOp                   : 
#  171|     v171_7(void)           = ReturnVoid             : 
#  171|     v171_8(void)           = UnmodeledUse           : mu*
#  171|     v171_9(void)           = AliasedUse             : ~mu171_4
#  171|     v171_10(void)          = ExitFunction           : 

#  179| int AsmStmt(int*)
#  179|   Block 0
#  179|     v179_1(void)         = EnterFunction            : 
#  179|     mu179_2(unknown)     = AliasedDefinition        : 
#  179|     mu179_3(unknown)     = InitializeNonLocal       : 
#  179|     mu179_4(unknown)     = UnmodeledDefinition      : 
#  179|     r179_5(glval<int *>) = VariableAddress[p]       : 
#  179|     m179_6(int *)        = InitializeParameter[p]   : &:r179_5
#  179|     r179_7(int *)        = Load                     : &:r179_5, m179_6
#  179|     mu179_8(unknown)     = InitializeIndirection[p] : &:r179_7
#  180|     mu180_1(unknown)     = InlineAsm                : ~mu179_4
#  181|     r181_1(glval<int>)   = VariableAddress[#return] : 
#  181|     r181_2(glval<int *>) = VariableAddress[p]       : 
#  181|     r181_3(int *)        = Load                     : &:r181_2, m179_6
#  181|     r181_4(int)          = Load                     : &:r181_3, ~mu179_4
#  181|     m181_5(int)          = Store                    : &:r181_1, r181_4
#  179|     v179_9(void)         = ReturnIndirection[p]     : &:r179_7, ~mu179_4
#  179|     r179_10(glval<int>)  = VariableAddress[#return] : 
#  179|     v179_11(void)        = ReturnValue              : &:r179_10, m181_5
#  179|     v179_12(void)        = UnmodeledUse             : mu*
#  179|     v179_13(void)        = AliasedUse               : ~mu179_4
#  179|     v179_14(void)        = ExitFunction             : 

#  184| void AsmStmtWithOutputs(unsigned int&, unsigned int&, unsigned int&, unsigned int&)
#  184|   Block 0
#  184|     v184_1(void)                   = EnterFunction            : 
#  184|     mu184_2(unknown)               = AliasedDefinition        : 
#  184|     mu184_3(unknown)               = InitializeNonLocal       : 
#  184|     mu184_4(unknown)               = UnmodeledDefinition      : 
#  184|     r184_5(glval<unsigned int &>)  = VariableAddress[a]       : 
#  184|     m184_6(unsigned int &)         = InitializeParameter[a]   : &:r184_5
#  184|     r184_7(unsigned int &)         = Load                     : &:r184_5, m184_6
#  184|     mu184_8(unknown)               = InitializeIndirection[a] : &:r184_7
#  184|     r184_9(glval<unsigned int &>)  = VariableAddress[b]       : 
#  184|     m184_10(unsigned int &)        = InitializeParameter[b]   : &:r184_9
#  184|     r184_11(unsigned int &)        = Load                     : &:r184_9, m184_10
#  184|     mu184_12(unknown)              = InitializeIndirection[b] : &:r184_11
#  184|     r184_13(glval<unsigned int &>) = VariableAddress[c]       : 
#  184|     m184_14(unsigned int &)        = InitializeParameter[c]   : &:r184_13
#  184|     r184_15(unsigned int &)        = Load                     : &:r184_13, m184_14
#  184|     mu184_16(unknown)              = InitializeIndirection[c] : &:r184_15
#  184|     r184_17(glval<unsigned int &>) = VariableAddress[d]       : 
#  184|     m184_18(unsigned int &)        = InitializeParameter[d]   : &:r184_17
#  184|     r184_19(unsigned int &)        = Load                     : &:r184_17, m184_18
#  184|     mu184_20(unknown)              = InitializeIndirection[d] : &:r184_19
#  189|     r189_1(glval<unsigned int &>)  = VariableAddress[a]       : 
#  189|     r189_2(unsigned int &)         = Load                     : &:r189_1, m184_6
#  189|     r189_3(glval<unsigned int>)    = CopyValue                : r189_2
#  189|     r189_4(glval<unsigned int &>)  = VariableAddress[b]       : 
#  189|     r189_5(unsigned int &)         = Load                     : &:r189_4, m184_10
#  189|     r189_6(glval<unsigned int>)    = CopyValue                : r189_5
#  190|     r190_1(glval<unsigned int &>)  = VariableAddress[c]       : 
#  190|     r190_2(unsigned int &)         = Load                     : &:r190_1, m184_14
#  190|     r190_3(unsigned int)           = Load                     : &:r190_2, ~mu184_4
#  190|     r190_4(glval<unsigned int &>)  = VariableAddress[d]       : 
#  190|     r190_5(unsigned int &)         = Load                     : &:r190_4, m184_18
#  190|     r190_6(unsigned int)           = Load                     : &:r190_5, ~mu184_4
#  186|     mu186_1(unknown)               = InlineAsm                : ~mu184_4, 0:r189_3, 1:r189_6, 2:r190_3, 3:r190_6
#  192|     v192_1(void)                   = NoOp                     : 
#  184|     v184_21(void)                  = ReturnIndirection[a]     : &:r184_7, ~mu184_4
#  184|     v184_22(void)                  = ReturnIndirection[b]     : &:r184_11, ~mu184_4
#  184|     v184_23(void)                  = ReturnIndirection[c]     : &:r184_15, ~mu184_4
#  184|     v184_24(void)                  = ReturnIndirection[d]     : &:r184_19, ~mu184_4
#  184|     v184_25(void)                  = ReturnVoid               : 
#  184|     v184_26(void)                  = UnmodeledUse             : mu*
#  184|     v184_27(void)                  = AliasedUse               : ~mu184_4
#  184|     v184_28(void)                  = ExitFunction             : 

#  198| int PureFunctions(char*, char*, int)
#  198|   Block 0
#  198|     v198_1(void)           = EnterFunction               : 
#  198|     mu198_2(unknown)       = AliasedDefinition           : 
#  198|     mu198_3(unknown)       = InitializeNonLocal          : 
#  198|     mu198_4(unknown)       = UnmodeledDefinition         : 
#  198|     r198_5(glval<char *>)  = VariableAddress[str1]       : 
#  198|     m198_6(char *)         = InitializeParameter[str1]   : &:r198_5
#  198|     r198_7(char *)         = Load                        : &:r198_5, m198_6
#  198|     mu198_8(unknown)       = InitializeIndirection[str1] : &:r198_7
#  198|     r198_9(glval<char *>)  = VariableAddress[str2]       : 
#  198|     m198_10(char *)        = InitializeParameter[str2]   : &:r198_9
#  198|     r198_11(char *)        = Load                        : &:r198_9, m198_10
#  198|     mu198_12(unknown)      = InitializeIndirection[str2] : &:r198_11
#  198|     r198_13(glval<int>)    = VariableAddress[x]          : 
#  198|     m198_14(int)           = InitializeParameter[x]      : &:r198_13
#  199|     r199_1(glval<int>)     = VariableAddress[ret]        : 
#  199|     r199_2(glval<unknown>) = FunctionAddress[strcmp]     : 
#  199|     r199_3(glval<char *>)  = VariableAddress[str1]       : 
#  199|     r199_4(char *)         = Load                        : &:r199_3, m198_6
#  199|     r199_5(char *)         = Convert                     : r199_4
#  199|     r199_6(glval<char *>)  = VariableAddress[str2]       : 
#  199|     r199_7(char *)         = Load                        : &:r199_6, m198_10
#  199|     r199_8(char *)         = Convert                     : r199_7
#  199|     r199_9(int)            = Call                        : func:r199_2, 0:r199_5, 1:r199_8
#  199|     v199_10(void)          = ^BufferReadSideEffect[0]    : &:r199_5, ~mu198_4
#  199|     v199_11(void)          = ^BufferReadSideEffect[1]    : &:r199_8, ~mu198_4
#  199|     m199_12(int)           = Store                       : &:r199_1, r199_9
#  200|     r200_1(glval<unknown>) = FunctionAddress[strlen]     : 
#  200|     r200_2(glval<char *>)  = VariableAddress[str1]       : 
#  200|     r200_3(char *)         = Load                        : &:r200_2, m198_6
#  200|     r200_4(char *)         = Convert                     : r200_3
#  200|     r200_5(int)            = Call                        : func:r200_1, 0:r200_4
#  200|     v200_6(void)           = ^BufferReadSideEffect[0]    : &:r200_4, ~mu198_4
#  200|     r200_7(glval<int>)     = VariableAddress[ret]        : 
#  200|     r200_8(int)            = Load                        : &:r200_7, m199_12
#  200|     r200_9(int)            = Add                         : r200_8, r200_5
#  200|     m200_10(int)           = Store                       : &:r200_7, r200_9
#  201|     r201_1(glval<unknown>) = FunctionAddress[abs]        : 
#  201|     r201_2(glval<int>)     = VariableAddress[x]          : 
#  201|     r201_3(int)            = Load                        : &:r201_2, m198_14
#  201|     r201_4(int)            = Call                        : func:r201_1, 0:r201_3
#  201|     r201_5(glval<int>)     = VariableAddress[ret]        : 
#  201|     r201_6(int)            = Load                        : &:r201_5, m200_10
#  201|     r201_7(int)            = Add                         : r201_6, r201_4
#  201|     m201_8(int)            = Store                       : &:r201_5, r201_7
#  202|     r202_1(glval<int>)     = VariableAddress[#return]    : 
#  202|     r202_2(glval<int>)     = VariableAddress[ret]        : 
#  202|     r202_3(int)            = Load                        : &:r202_2, m201_8
#  202|     m202_4(int)            = Store                       : &:r202_1, r202_3
#  198|     v198_15(void)          = ReturnIndirection[str1]     : &:r198_7, ~mu198_4
#  198|     v198_16(void)          = ReturnIndirection[str2]     : &:r198_11, ~mu198_4
#  198|     r198_17(glval<int>)    = VariableAddress[#return]    : 
#  198|     v198_18(void)          = ReturnValue                 : &:r198_17, m202_4
#  198|     v198_19(void)          = UnmodeledUse                : mu*
#  198|     v198_20(void)          = AliasedUse                  : ~mu198_4
#  198|     v198_21(void)          = ExitFunction                : 

#  207| int ModeledCallTarget(int)
#  207|   Block 0
#  207|     v207_1(void)           = EnterFunction                      : 
#  207|     mu207_2(unknown)       = AliasedDefinition                  : 
#  207|     mu207_3(unknown)       = InitializeNonLocal                 : 
#  207|     mu207_4(unknown)       = UnmodeledDefinition                : 
#  207|     r207_5(glval<int>)     = VariableAddress[x]                 : 
#  207|     mu207_6(int)           = InitializeParameter[x]             : &:r207_5
#  208|     r208_1(glval<int>)     = VariableAddress[y]                 : 
#  208|     mu208_2(int)           = Uninitialized[y]                   : &:r208_1
#  209|     r209_1(glval<unknown>) = FunctionAddress[memcpy]            : 
#  209|     r209_2(glval<int>)     = VariableAddress[y]                 : 
#  209|     r209_3(int *)          = CopyValue                          : r209_2
#  209|     r209_4(void *)         = Convert                            : r209_3
#  209|     r209_5(glval<int>)     = VariableAddress[x]                 : 
#  209|     r209_6(int *)          = CopyValue                          : r209_5
#  209|     r209_7(void *)         = Convert                            : r209_6
#  209|     r209_8(int)            = Constant[4]                        : 
#  209|     r209_9(void *)         = Call                               : func:r209_1, 0:r209_4, 1:r209_7, 2:r209_8
#  209|     v209_10(void)          = ^SizedBufferReadSideEffect[1]      : &:r209_7, r209_8, ~mu207_4
#  209|     mu209_11(unknown)      = ^SizedBufferMustWriteSideEffect[0] : &:r209_4, r209_8
#  210|     r210_1(glval<int>)     = VariableAddress[#return]           : 
#  210|     r210_2(glval<int>)     = VariableAddress[y]                 : 
#  210|     r210_3(int)            = Load                               : &:r210_2, ~mu207_4
#  210|     m210_4(int)            = Store                              : &:r210_1, r210_3
#  207|     r207_7(glval<int>)     = VariableAddress[#return]           : 
#  207|     v207_8(void)           = ReturnValue                        : &:r207_7, m210_4
#  207|     v207_9(void)           = UnmodeledUse                       : mu*
#  207|     v207_10(void)          = AliasedUse                         : ~mu207_4
#  207|     v207_11(void)          = ExitFunction                       : 

#  213| void InitArray()
#  213|   Block 0
#  213|     v213_1(void)            = EnterFunction            : 
#  213|     mu213_2(unknown)        = AliasedDefinition        : 
#  213|     mu213_3(unknown)        = InitializeNonLocal       : 
#  213|     mu213_4(unknown)        = UnmodeledDefinition      : 
#  214|     r214_1(glval<char[32]>) = VariableAddress[a_pad]   : 
#  214|     r214_2(glval<char[32]>) = StringConstant[""]       : 
#  214|     r214_3(char[32])        = Load                     : &:r214_2, ~mu213_4
#  214|     m214_4(char[32])        = Store                    : &:r214_1, r214_3
#  215|     r215_1(glval<char[4]>)  = VariableAddress[a_nopad] : 
#  215|     r215_2(glval<char[4]>)  = StringConstant["foo"]    : 
#  215|     r215_3(char[4])         = Load                     : &:r215_2, ~mu213_4
#  215|     m215_4(char[4])         = Store                    : &:r215_1, r215_3
#  216|     r216_1(glval<char[5]>)  = VariableAddress[a_infer] : 
#  216|     r216_2(glval<char[5]>)  = StringConstant["blah"]   : 
#  216|     r216_3(char[5])         = Load                     : &:r216_2, ~mu213_4
#  216|     m216_4(char[5])         = Store                    : &:r216_1, r216_3
#  217|     r217_1(glval<char[2]>)  = VariableAddress[b]       : 
#  217|     m217_2(char[2])         = Uninitialized[b]         : &:r217_1
#  218|     r218_1(glval<char[2]>)  = VariableAddress[c]       : 
#  218|     mu218_2(char[2])        = Uninitialized[c]         : &:r218_1
#  218|     r218_3(int)             = Constant[0]              : 
#  218|     r218_4(glval<char>)     = PointerAdd[1]            : r218_1, r218_3
#  218|     r218_5(unknown[2])      = Constant[0]              : 
#  218|     mu218_6(unknown[2])     = Store                    : &:r218_4, r218_5
#  219|     r219_1(glval<char[2]>)  = VariableAddress[d]       : 
#  219|     mu219_2(char[2])        = Uninitialized[d]         : &:r219_1
#  219|     r219_3(int)             = Constant[0]              : 
#  219|     r219_4(glval<char>)     = PointerAdd[1]            : r219_1, r219_3
#  219|     r219_5(char)            = Constant[0]              : 
#  219|     mu219_6(char)           = Store                    : &:r219_4, r219_5
#  219|     r219_7(int)             = Constant[1]              : 
#  219|     r219_8(glval<char>)     = PointerAdd[1]            : r219_1, r219_7
#  219|     r219_9(char)            = Constant[0]              : 
#  219|     mu219_10(char)          = Store                    : &:r219_8, r219_9
#  220|     r220_1(glval<char[2]>)  = VariableAddress[e]       : 
#  220|     mu220_2(char[2])        = Uninitialized[e]         : &:r220_1
#  220|     r220_3(int)             = Constant[0]              : 
#  220|     r220_4(glval<char>)     = PointerAdd[1]            : r220_1, r220_3
#  220|     r220_5(char)            = Constant[0]              : 
#  220|     mu220_6(char)           = Store                    : &:r220_4, r220_5
#  220|     r220_7(int)             = Constant[1]              : 
#  220|     r220_8(glval<char>)     = PointerAdd[1]            : r220_1, r220_7
#  220|     r220_9(char)            = Constant[1]              : 
#  220|     mu220_10(char)          = Store                    : &:r220_8, r220_9
#  221|     r221_1(glval<char[3]>)  = VariableAddress[f]       : 
#  221|     mu221_2(char[3])        = Uninitialized[f]         : &:r221_1
#  221|     r221_3(int)             = Constant[0]              : 
#  221|     r221_4(glval<char>)     = PointerAdd[1]            : r221_1, r221_3
#  221|     r221_5(char)            = Constant[0]              : 
#  221|     mu221_6(char)           = Store                    : &:r221_4, r221_5
#  221|     r221_7(int)             = Constant[1]              : 
#  221|     r221_8(glval<char>)     = PointerAdd[1]            : r221_1, r221_7
#  221|     r221_9(unknown[2])      = Constant[0]              : 
#  221|     mu221_10(unknown[2])    = Store                    : &:r221_8, r221_9
#  222|     v222_1(void)            = NoOp                     : 
#  213|     v213_5(void)            = ReturnVoid               : 
#  213|     v213_6(void)            = UnmodeledUse             : mu*
#  213|     v213_7(void)            = AliasedUse               : ~mu213_4
#  213|     v213_8(void)            = ExitFunction             : 

#  226| char StringLiteralAliasing()
#  226|   Block 0
#  226|     v226_1(void)           = EnterFunction                 : 
#  226|     mu226_2(unknown)       = AliasedDefinition             : 
#  226|     mu226_3(unknown)       = InitializeNonLocal            : 
#  226|     mu226_4(unknown)       = UnmodeledDefinition           : 
#  227|     r227_1(glval<unknown>) = FunctionAddress[ExternalFunc] : 
#  227|     v227_2(void)           = Call                          : func:r227_1
#  227|     mu227_3(unknown)       = ^CallSideEffect               : ~mu226_4
#  229|     r229_1(glval<char *>)  = VariableAddress[s]            : 
#  229|     r229_2(glval<char[8]>) = StringConstant["Literal"]     : 
#  229|     r229_3(char *)         = Convert                       : r229_2
#  229|     m229_4(char *)         = Store                         : &:r229_1, r229_3
#  230|     r230_1(glval<char>)    = VariableAddress[#return]      : 
#  230|     r230_2(glval<char *>)  = VariableAddress[s]            : 
#  230|     r230_3(char *)         = Load                          : &:r230_2, m229_4
#  230|     r230_4(int)            = Constant[2]                   : 
#  230|     r230_5(glval<char>)    = PointerAdd[1]                 : r230_3, r230_4
#  230|     r230_6(char)           = Load                          : &:r230_5, ~mu226_4
#  230|     m230_7(char)           = Store                         : &:r230_1, r230_6
#  226|     r226_5(glval<char>)    = VariableAddress[#return]      : 
#  226|     v226_6(void)           = ReturnValue                   : &:r226_5, m230_7
#  226|     v226_7(void)           = UnmodeledUse                  : mu*
#  226|     v226_8(void)           = AliasedUse                    : ~mu226_4
#  226|     v226_9(void)           = ExitFunction                  : 

#  235| void Constructible::Constructible(int)
#  235|   Block 0
#  235|     v235_1(void)                 = EnterFunction          : 
#  235|     mu235_2(unknown)             = AliasedDefinition      : 
#  235|     mu235_3(unknown)             = InitializeNonLocal     : 
#  235|     mu235_4(unknown)             = UnmodeledDefinition    : 
#  235|     r235_5(glval<Constructible>) = InitializeThis         : 
#  235|     r235_6(glval<int>)           = VariableAddress[x]     : 
#  235|     m235_7(int)                  = InitializeParameter[x] : &:r235_6
#  235|     v235_8(void)                 = NoOp                   : 
#  235|     v235_9(void)                 = ReturnVoid             : 
#  235|     v235_10(void)                = UnmodeledUse           : mu*
#  235|     v235_11(void)                = AliasedUse             : ~mu235_4
#  235|     v235_12(void)                = ExitFunction           : 

#  236| void Constructible::g()
#  236|   Block 0
#  236|     v236_1(void)                 = EnterFunction       : 
#  236|     mu236_2(unknown)             = AliasedDefinition   : 
#  236|     mu236_3(unknown)             = InitializeNonLocal  : 
#  236|     mu236_4(unknown)             = UnmodeledDefinition : 
#  236|     r236_5(glval<Constructible>) = InitializeThis      : 
#  236|     v236_6(void)                 = NoOp                : 
#  236|     v236_7(void)                 = ReturnVoid          : 
#  236|     v236_8(void)                 = UnmodeledUse        : mu*
#  236|     v236_9(void)                 = AliasedUse          : ~mu236_4
#  236|     v236_10(void)                = ExitFunction        : 

#  239| void ExplicitConstructorCalls()
#  239|   Block 0
#  239|     v239_1(void)                 = EnterFunction                   : 
#  239|     mu239_2(unknown)             = AliasedDefinition               : 
#  239|     mu239_3(unknown)             = InitializeNonLocal              : 
#  239|     mu239_4(unknown)             = UnmodeledDefinition             : 
#  240|     r240_1(glval<Constructible>) = VariableAddress[c]              : 
#  240|     mu240_2(Constructible)       = Uninitialized[c]                : &:r240_1
#  240|     r240_3(glval<unknown>)       = FunctionAddress[Constructible]  : 
#  240|     r240_4(int)                  = Constant[1]                     : 
#  240|     v240_5(void)                 = Call                            : func:r240_3, this:r240_1, 0:r240_4
#  240|     mu240_6(unknown)             = ^CallSideEffect                 : ~mu239_4
#  240|     mu240_7(Constructible)       = ^IndirectMayWriteSideEffect[-1] : &:r240_1
#  241|     r241_1(glval<Constructible>) = VariableAddress[c]              : 
#  241|     r241_2(glval<unknown>)       = FunctionAddress[g]              : 
#  241|     v241_3(void)                 = Call                            : func:r241_2, this:r241_1
#  241|     mu241_4(unknown)             = ^CallSideEffect                 : ~mu239_4
#  241|     v241_5(void)                 = ^BufferReadSideEffect[-1]       : &:r241_1, ~mu239_4
#  241|     mu241_6(Constructible)       = ^IndirectMayWriteSideEffect[-1] : &:r241_1
#  242|     r242_1(glval<Constructible>) = VariableAddress[c]              : 
#  242|     r242_2(glval<unknown>)       = FunctionAddress[g]              : 
#  242|     v242_3(void)                 = Call                            : func:r242_2, this:r242_1
#  242|     mu242_4(unknown)             = ^CallSideEffect                 : ~mu239_4
#  242|     v242_5(void)                 = ^BufferReadSideEffect[-1]       : &:r242_1, ~mu239_4
#  242|     mu242_6(Constructible)       = ^IndirectMayWriteSideEffect[-1] : &:r242_1
#  243|     r243_1(glval<Constructible>) = VariableAddress[c2]             : 
#  243|     mu243_2(Constructible)       = Uninitialized[c2]               : &:r243_1
#  243|     r243_3(glval<unknown>)       = FunctionAddress[Constructible]  : 
#  243|     r243_4(int)                  = Constant[2]                     : 
#  243|     v243_5(void)                 = Call                            : func:r243_3, this:r243_1, 0:r243_4
#  243|     mu243_6(unknown)             = ^CallSideEffect                 : ~mu239_4
#  243|     mu243_7(Constructible)       = ^IndirectMayWriteSideEffect[-1] : &:r243_1
#  244|     r244_1(glval<Constructible>) = VariableAddress[c2]             : 
#  244|     r244_2(glval<unknown>)       = FunctionAddress[g]              : 
#  244|     v244_3(void)                 = Call                            : func:r244_2, this:r244_1
#  244|     mu244_4(unknown)             = ^CallSideEffect                 : ~mu239_4
#  244|     v244_5(void)                 = ^BufferReadSideEffect[-1]       : &:r244_1, ~mu239_4
#  244|     mu244_6(Constructible)       = ^IndirectMayWriteSideEffect[-1] : &:r244_1
#  245|     v245_1(void)                 = NoOp                            : 
#  239|     v239_5(void)                 = ReturnVoid                      : 
#  239|     v239_6(void)                 = UnmodeledUse                    : mu*
#  239|     v239_7(void)                 = AliasedUse                      : ~mu239_4
#  239|     v239_8(void)                 = ExitFunction                    : 

#  247| char* VoidStarIndirectParameters(char*, int)
#  247|   Block 0
#  247|     v247_1(void)           = EnterFunction                      : 
#  247|     mu247_2(unknown)       = AliasedDefinition                  : 
#  247|     mu247_3(unknown)       = InitializeNonLocal                 : 
#  247|     mu247_4(unknown)       = UnmodeledDefinition                : 
#  247|     r247_5(glval<char *>)  = VariableAddress[src]               : 
#  247|     m247_6(char *)         = InitializeParameter[src]           : &:r247_5
#  247|     r247_7(char *)         = Load                               : &:r247_5, m247_6
#  247|     mu247_8(unknown)       = InitializeIndirection[src]         : &:r247_7
#  247|     r247_9(glval<int>)     = VariableAddress[size]              : 
#  247|     m247_10(int)           = InitializeParameter[size]          : &:r247_9
#  248|     r248_1(glval<char *>)  = VariableAddress[dst]               : 
#  248|     r248_2(glval<unknown>) = FunctionAddress[operator new[]]    : 
#  248|     r248_3(glval<int>)     = VariableAddress[size]              : 
#  248|     r248_4(int)            = Load                               : &:r248_3, m247_10
#  248|     r248_5(unsigned long)  = Convert                            : r248_4
#  248|     r248_6(unsigned long)  = Constant[1]                        : 
#  248|     r248_7(unsigned long)  = Mul                                : r248_5, r248_6
#  248|     r248_8(void *)         = Call                               : func:r248_2, 0:r248_7
#  248|     mu248_9(unknown)       = ^CallSideEffect                    : ~mu247_4
#  248|     mu248_10(unknown)      = ^InitializeDynamicAllocation       : &:r248_8
#  248|     r248_11(char *)        = Convert                            : r248_8
#  248|     m248_12(char *)        = Store                              : &:r248_1, r248_11
#  249|     r249_1(char)           = Constant[97]                       : 
#  249|     r249_2(glval<char *>)  = VariableAddress[src]               : 
#  249|     r249_3(char *)         = Load                               : &:r249_2, m247_6
#  249|     r249_4(glval<char>)    = CopyValue                          : r249_3
#  249|     mu249_5(char)          = Store                              : &:r249_4, r249_1
#  250|     r250_1(glval<unknown>) = FunctionAddress[memcpy]            : 
#  250|     r250_2(glval<char *>)  = VariableAddress[dst]               : 
#  250|     r250_3(char *)         = Load                               : &:r250_2, m248_12
#  250|     r250_4(void *)         = Convert                            : r250_3
#  250|     r250_5(glval<char *>)  = VariableAddress[src]               : 
#  250|     r250_6(char *)         = Load                               : &:r250_5, m247_6
#  250|     r250_7(void *)         = Convert                            : r250_6
#  250|     r250_8(glval<int>)     = VariableAddress[size]              : 
#  250|     r250_9(int)            = Load                               : &:r250_8, m247_10
#  250|     r250_10(void *)        = Call                               : func:r250_1, 0:r250_4, 1:r250_7, 2:r250_9
#  250|     v250_11(void)          = ^SizedBufferReadSideEffect[1]      : &:r250_7, r250_9, ~mu247_4
#  250|     mu250_12(unknown)      = ^SizedBufferMustWriteSideEffect[0] : &:r250_4, r250_9
#  251|     r251_1(glval<char *>)  = VariableAddress[#return]           : 
#  251|     r251_2(glval<char *>)  = VariableAddress[dst]               : 
#  251|     r251_3(char *)         = Load                               : &:r251_2, m248_12
#  251|     m251_4(char *)         = Store                              : &:r251_1, r251_3
#  247|     v247_11(void)          = ReturnIndirection[src]             : &:r247_7, ~mu247_4
#  247|     r247_12(glval<char *>) = VariableAddress[#return]           : 
#  247|     v247_13(void)          = ReturnValue                        : &:r247_12, m251_4
#  247|     v247_14(void)          = UnmodeledUse                       : mu*
#  247|     v247_15(void)          = AliasedUse                         : ~mu247_4
#  247|     v247_16(void)          = ExitFunction                       : 

#  254| char StringLiteralAliasing2(bool)
#  254|   Block 0
#  254|     v254_1(void)        = EnterFunction          : 
#  254|     mu254_2(unknown)    = AliasedDefinition      : 
#  254|     mu254_3(unknown)    = InitializeNonLocal     : 
#  254|     mu254_4(unknown)    = UnmodeledDefinition    : 
#  254|     r254_5(glval<bool>) = VariableAddress[b]     : 
#  254|     m254_6(bool)        = InitializeParameter[b] : &:r254_5
#  255|     r255_1(glval<bool>) = VariableAddress[b]     : 
#  255|     r255_2(bool)        = Load                   : &:r255_1, m254_6
#  255|     v255_3(void)        = ConditionalBranch      : r255_2
#-----|   False -> Block 2
#-----|   True -> Block 1

#  256|   Block 1
#  256|     r256_1(glval<unknown>) = FunctionAddress[ExternalFunc] : 
#  256|     v256_2(void)           = Call                          : func:r256_1
#  256|     mu256_3(unknown)       = ^CallSideEffect               : ~mu254_4
#-----|   Goto -> Block 3

#  259|   Block 2
#  259|     r259_1(glval<unknown>) = FunctionAddress[ExternalFunc] : 
#  259|     v259_2(void)           = Call                          : func:r259_1
#  259|     mu259_3(unknown)       = ^CallSideEffect               : ~mu254_4
#-----|   Goto -> Block 3

#  262|   Block 3
#  262|     r262_1(glval<char *>)  = VariableAddress[s]        : 
#  262|     r262_2(glval<char[8]>) = StringConstant["Literal"] : 
#  262|     r262_3(char *)         = Convert                   : r262_2
#  262|     m262_4(char *)         = Store                     : &:r262_1, r262_3
#  263|     r263_1(glval<char>)    = VariableAddress[#return]  : 
#  263|     r263_2(glval<char *>)  = VariableAddress[s]        : 
#  263|     r263_3(char *)         = Load                      : &:r263_2, m262_4
#  263|     r263_4(int)            = Constant[2]               : 
#  263|     r263_5(glval<char>)    = PointerAdd[1]             : r263_3, r263_4
#  263|     r263_6(char)           = Load                      : &:r263_5, ~mu254_4
#  263|     m263_7(char)           = Store                     : &:r263_1, r263_6
#  254|     r254_7(glval<char>)    = VariableAddress[#return]  : 
#  254|     v254_8(void)           = ReturnValue               : &:r254_7, m263_7
#  254|     v254_9(void)           = UnmodeledUse              : mu*
#  254|     v254_10(void)          = AliasedUse                : ~mu254_4
#  254|     v254_11(void)          = ExitFunction              : 

#  268| void* MallocAliasing(void*, int)
#  268|   Block 0
#  268|     v268_1(void)           = EnterFunction                      : 
#  268|     mu268_2(unknown)       = AliasedDefinition                  : 
#  268|     mu268_3(unknown)       = InitializeNonLocal                 : 
#  268|     mu268_4(unknown)       = UnmodeledDefinition                : 
#  268|     r268_5(glval<void *>)  = VariableAddress[s]                 : 
#  268|     m268_6(void *)         = InitializeParameter[s]             : &:r268_5
#  268|     r268_7(void *)         = Load                               : &:r268_5, m268_6
#  268|     mu268_8(unknown)       = InitializeIndirection[s]           : &:r268_7
#  268|     r268_9(glval<int>)     = VariableAddress[size]              : 
#  268|     m268_10(int)           = InitializeParameter[size]          : &:r268_9
#  269|     r269_1(glval<void *>)  = VariableAddress[buf]               : 
#  269|     r269_2(glval<unknown>) = FunctionAddress[malloc]            : 
#  269|     r269_3(glval<int>)     = VariableAddress[size]              : 
#  269|     r269_4(int)            = Load                               : &:r269_3, m268_10
#  269|     r269_5(void *)         = Call                               : func:r269_2, 0:r269_4
#  269|     mu269_6(unknown)       = ^CallSideEffect                    : ~mu268_4
#  269|     mu269_7(unknown)       = ^InitializeDynamicAllocation       : &:r269_5
#  269|     m269_8(void *)         = Store                              : &:r269_1, r269_5
#  270|     r270_1(glval<unknown>) = FunctionAddress[memcpy]            : 
#  270|     r270_2(glval<void *>)  = VariableAddress[buf]               : 
#  270|     r270_3(void *)         = Load                               : &:r270_2, m269_8
#  270|     r270_4(glval<void *>)  = VariableAddress[s]                 : 
#  270|     r270_5(void *)         = Load                               : &:r270_4, m268_6
#  270|     r270_6(glval<int>)     = VariableAddress[size]              : 
#  270|     r270_7(int)            = Load                               : &:r270_6, m268_10
#  270|     r270_8(void *)         = Call                               : func:r270_1, 0:r270_3, 1:r270_5, 2:r270_7
#  270|     v270_9(void)           = ^SizedBufferReadSideEffect[1]      : &:r270_5, r270_7, ~mu268_4
#  270|     mu270_10(unknown)      = ^SizedBufferMustWriteSideEffect[0] : &:r270_3, r270_7
#  271|     r271_1(glval<void *>)  = VariableAddress[#return]           : 
#  271|     r271_2(glval<void *>)  = VariableAddress[buf]               : 
#  271|     r271_3(void *)         = Load                               : &:r271_2, m269_8
#  271|     m271_4(void *)         = Store                              : &:r271_1, r271_3
#  268|     v268_11(void)          = ReturnIndirection[s]               : &:r268_7, ~mu268_4
#  268|     r268_12(glval<void *>) = VariableAddress[#return]           : 
#  268|     v268_13(void)          = ReturnValue                        : &:r268_12, m271_4
#  268|     v268_14(void)          = UnmodeledUse                       : mu*
#  268|     v268_15(void)          = AliasedUse                         : ~mu268_4
#  268|     v268_16(void)          = ExitFunction                       : 

#  275| void EscapedButNotConflated(bool, Point, int)
#  275|   Block 0
#  275|     v275_1(void)           = EnterFunction           : 
#  275|     mu275_2(unknown)       = AliasedDefinition       : 
#  275|     mu275_3(unknown)       = InitializeNonLocal      : 
#  275|     mu275_4(unknown)       = UnmodeledDefinition     : 
#  275|     r275_5(glval<bool>)    = VariableAddress[c]      : 
#  275|     m275_6(bool)           = InitializeParameter[c]  : &:r275_5
#  275|     r275_7(glval<Point>)   = VariableAddress[p]      : 
#  275|     m275_8(Point)          = InitializeParameter[p]  : &:r275_7
#  275|     r275_9(glval<int>)     = VariableAddress[x1]     : 
#  275|     m275_10(int)           = InitializeParameter[x1] : &:r275_9
#  276|     r276_1(glval<Point>)   = VariableAddress[a]      : 
#  276|     mu276_2(Point)         = Uninitialized[a]        : &:r276_1
#  276|     r276_3(glval<int>)     = FieldAddress[x]         : r276_1
#  276|     r276_4(int)            = Constant[0]             : 
#  276|     mu276_5(int)           = Store                   : &:r276_3, r276_4
#  276|     r276_6(glval<int>)     = FieldAddress[y]         : r276_1
#  276|     r276_7(int)            = Constant[0]             : 
#  276|     mu276_8(int)           = Store                   : &:r276_6, r276_7
#  277|     r277_1(glval<Point>)   = VariableAddress[a]      : 
#  277|     r277_2(Point *)        = CopyValue               : r277_1
#  277|     r277_3(glval<Point *>) = VariableAddress[pp]     : 
#  277|     mu277_4(Point *)       = Store                   : &:r277_3, r277_2
#  278|     r278_1(glval<bool>)    = VariableAddress[c]      : 
#  278|     r278_2(bool)           = Load                    : &:r278_1, m275_6
#  278|     v278_3(void)           = ConditionalBranch       : r278_2
#-----|   False -> Block 2
#-----|   True -> Block 1

#  279|   Block 1
#  279|     r279_1(glval<int>)   = VariableAddress[x1] : 
#  279|     r279_2(int)          = Load                : &:r279_1, m275_10
#  279|     r279_3(glval<Point>) = VariableAddress[a]  : 
#  279|     r279_4(glval<int>)   = FieldAddress[x]     : r279_3
#  279|     mu279_5(int)         = Store               : &:r279_4, r279_2
#-----|   Goto -> Block 2

#  281|   Block 2
#  281|     r281_1(glval<int>)   = VariableAddress[x] : 
#  281|     r281_2(glval<Point>) = VariableAddress[a] : 
#  281|     r281_3(glval<int>)   = FieldAddress[x]    : r281_2
#  281|     r281_4(int)          = Load               : &:r281_3, ~mu275_4
#  281|     m281_5(int)          = Store              : &:r281_1, r281_4
#  282|     v282_1(void)         = NoOp               : 
#  275|     v275_11(void)        = ReturnVoid         : 
#  275|     v275_12(void)        = UnmodeledUse       : mu*
#  275|     v275_13(void)        = AliasedUse         : ~mu275_4
#  275|     v275_14(void)        = ExitFunction       : 

<<<<<<< HEAD
#  286| int main(int, char**)
#  286|   Block 0
#  286|     v286_1(void)           = EnterFunction                    : 
#  286|     mu286_2(unknown)       = AliasedDefinition                : 
#  286|     mu286_3(unknown)       = InitializeNonLocal               : 
#  286|     mu286_4(unknown)       = UnmodeledDefinition              : 
#  286|     r286_5(glval<int>)     = VariableAddress[argc]            : 
#  286|     m286_6(int)            = InitializeParameter[argc]        : &:r286_5
#  286|     r286_7(glval<char **>) = VariableAddress[argv]            : 
#  286|     m286_8(char **)        = InitializeParameter[argv]        : &:r286_7
#  286|     r286_9(char **)        = Load                             : &:r286_7, m286_8
#  286|     mu286_10(unknown)      = InitializeIndirection[argv]      : &:r286_9
#  287|     r287_1(glval<unknown>) = FunctionAddress[unknownFunction] : 
#  287|     r287_2(glval<int>)     = VariableAddress[argc]            : 
#  287|     r287_3(int)            = Load                             : &:r287_2, m286_6
#  287|     r287_4(glval<char **>) = VariableAddress[argv]            : 
#  287|     r287_5(char **)        = Load                             : &:r287_4, m286_8
#  287|     v287_6(void)           = Call                             : func:r287_1, 0:r287_3, 1:r287_5
#  287|     mu287_7(unknown)       = ^CallSideEffect                  : ~mu286_4
#  287|     v287_8(void)           = ^BufferReadSideEffect[1]         : &:r287_5, ~mu286_4
#  287|     mu287_9(unknown)       = ^BufferMayWriteSideEffect[1]     : &:r287_5
#  288|     r288_1(glval<unknown>) = FunctionAddress[unknownFunction] : 
#  288|     r288_2(glval<int>)     = VariableAddress[argc]            : 
#  288|     r288_3(int)            = Load                             : &:r288_2, m286_6
#  288|     r288_4(glval<char **>) = VariableAddress[argv]            : 
#  288|     r288_5(char **)        = Load                             : &:r288_4, m286_8
#  288|     v288_6(void)           = Call                             : func:r288_1, 0:r288_3, 1:r288_5
#  288|     mu288_7(unknown)       = ^CallSideEffect                  : ~mu286_4
#  288|     v288_8(void)           = ^BufferReadSideEffect[1]         : &:r288_5, ~mu286_4
#  288|     mu288_9(unknown)       = ^BufferMayWriteSideEffect[1]     : &:r288_5
#  289|     r289_1(glval<int>)     = VariableAddress[#return]         : 
#  289|     r289_2(glval<char **>) = VariableAddress[argv]            : 
#  289|     r289_3(char **)        = Load                             : &:r289_2, m286_8
#  289|     r289_4(char *)         = Load                             : &:r289_3, ~mu286_4
#  289|     r289_5(char)           = Load                             : &:r289_4, ~mu286_4
#  289|     r289_6(int)            = Convert                          : r289_5
#  289|     m289_7(int)            = Store                            : &:r289_1, r289_6
#  286|     v286_11(void)          = ReturnIndirection[argv]          : &:r286_9, ~mu286_4
#  286|     r286_12(glval<int>)    = VariableAddress[#return]         : 
#  286|     v286_13(void)          = ReturnValue                      : &:r286_12, m289_7
#  286|     v286_14(void)          = UnmodeledUse                     : mu*
#  286|     v286_15(void)          = AliasedUse                       : ~mu286_4
#  286|     v286_16(void)          = ExitFunction                     : 
=======
#  286| void A::A(int)
#  286|   Block 0
#  286|     v286_1(void)       = EnterFunction          : 
#  286|     mu286_2(unknown)   = AliasedDefinition      : 
#  286|     mu286_3(unknown)   = InitializeNonLocal     : 
#  286|     mu286_4(unknown)   = UnmodeledDefinition    : 
#  286|     r286_5(glval<A>)   = InitializeThis         : 
#  286|     r286_6(glval<int>) = VariableAddress[x]     : 
#  286|     m286_7(int)        = InitializeParameter[x] : &:r286_6
#  286|     v286_8(void)       = NoOp                   : 
#  286|     v286_9(void)       = ReturnVoid             : 
#  286|     v286_10(void)      = UnmodeledUse           : mu*
#  286|     v286_11(void)      = AliasedUse             : ~mu286_4
#  286|     v286_12(void)      = ExitFunction           : 

#  287| void A::A(A*)
#  287|   Block 0
#  287|     v287_1(void)       = EnterFunction              : 
#  287|     mu287_2(unknown)   = AliasedDefinition          : 
#  287|     mu287_3(unknown)   = InitializeNonLocal         : 
#  287|     mu287_4(unknown)   = UnmodeledDefinition        : 
#  287|     r287_5(glval<A>)   = InitializeThis             : 
#  287|     r287_6(glval<A *>) = VariableAddress[p#0]       : 
#  287|     m287_7(A *)        = InitializeParameter[p#0]   : &:r287_6
#  287|     r287_8(A *)        = Load                       : &:r287_6, m287_7
#  287|     mu287_9(unknown)   = InitializeIndirection[p#0] : &:r287_8
#  287|     v287_10(void)      = NoOp                       : 
#  287|     v287_11(void)      = ReturnIndirection          : &:r287_8, ~mu287_4
#  287|     v287_12(void)      = ReturnVoid                 : 
#  287|     v287_13(void)      = UnmodeledUse               : mu*
#  287|     v287_14(void)      = AliasedUse                 : ~mu287_4
#  287|     v287_15(void)      = ExitFunction               : 

#  288| void A::A()
#  288|   Block 0
#  288|     v288_1(void)     = EnterFunction       : 
#  288|     mu288_2(unknown) = AliasedDefinition   : 
#  288|     mu288_3(unknown) = InitializeNonLocal  : 
#  288|     mu288_4(unknown) = UnmodeledDefinition : 
#  288|     r288_5(glval<A>) = InitializeThis      : 
#  288|     v288_6(void)     = NoOp                : 
#  288|     v288_7(void)     = ReturnVoid          : 
#  288|     v288_8(void)     = UnmodeledUse        : mu*
#  288|     v288_9(void)     = AliasedUse          : ~mu288_4
#  288|     v288_10(void)    = ExitFunction        : 

#  291| Point* NewAliasing(int)
#  291|   Block 0
#  291|     v291_1(void)            = EnterFunction                   : 
#  291|     mu291_2(unknown)        = AliasedDefinition               : 
#  291|     mu291_3(unknown)        = InitializeNonLocal              : 
#  291|     mu291_4(unknown)        = UnmodeledDefinition             : 
#  291|     r291_5(glval<int>)      = VariableAddress[x]              : 
#  291|     m291_6(int)             = InitializeParameter[x]          : &:r291_5
#  292|     r292_1(glval<Point *>)  = VariableAddress[p]              : 
#  292|     r292_2(glval<unknown>)  = FunctionAddress[operator new]   : 
#  292|     r292_3(unsigned long)   = Constant[8]                     : 
#  292|     r292_4(void *)          = Call                            : func:r292_2, 0:r292_3
#  292|     mu292_5(unknown)        = ^CallSideEffect                 : ~mu291_4
#  292|     mu292_6(unknown)        = ^InitializeDynamicAllocation    : &:r292_4
#  292|     r292_7(Point *)         = Convert                         : r292_4
#  292|     m292_8(Point *)         = Store                           : &:r292_1, r292_7
#  293|     r293_1(glval<Point *>)  = VariableAddress[q]              : 
#  293|     r293_2(glval<unknown>)  = FunctionAddress[operator new]   : 
#  293|     r293_3(unsigned long)   = Constant[8]                     : 
#  293|     r293_4(void *)          = Call                            : func:r293_2, 0:r293_3
#  293|     mu293_5(unknown)        = ^CallSideEffect                 : ~mu291_4
#  293|     mu293_6(unknown)        = ^InitializeDynamicAllocation    : &:r293_4
#  293|     r293_7(Point *)         = Convert                         : r293_4
#  293|     m293_8(Point *)         = Store                           : &:r293_1, r293_7
#  294|     r294_1(glval<int>)      = VariableAddress[j]              : 
#  294|     r294_2(glval<unknown>)  = FunctionAddress[operator new]   : 
#  294|     r294_3(unsigned long)   = Constant[4]                     : 
#  294|     r294_4(void *)          = Call                            : func:r294_2, 0:r294_3
#  294|     mu294_5(unknown)        = ^CallSideEffect                 : ~mu291_4
#  294|     mu294_6(unknown)        = ^InitializeDynamicAllocation    : &:r294_4
#  294|     r294_7(A *)             = Convert                         : r294_4
#  294|     r294_8(glval<unknown>)  = FunctionAddress[A]              : 
#  294|     r294_9(glval<unknown>)  = FunctionAddress[operator new]   : 
#  294|     r294_10(unsigned long)  = Constant[4]                     : 
#  294|     r294_11(void *)         = Call                            : func:r294_9, 0:r294_10
#  294|     mu294_12(unknown)       = ^CallSideEffect                 : ~mu291_4
#  294|     mu294_13(unknown)       = ^InitializeDynamicAllocation    : &:r294_11
#  294|     r294_14(A *)            = Convert                         : r294_11
#  294|     r294_15(glval<unknown>) = FunctionAddress[A]              : 
#  294|     r294_16(glval<int>)     = VariableAddress[x]              : 
#  294|     r294_17(int)            = Load                            : &:r294_16, m291_6
#  294|     v294_18(void)           = Call                            : func:r294_15, this:r294_14, 0:r294_17
#  294|     mu294_19(unknown)       = ^CallSideEffect                 : ~mu291_4
#  294|     mu294_20(A)             = ^IndirectMayWriteSideEffect[-1] : &:r294_14
#  294|     v294_21(void)           = Call                            : func:r294_8, this:r294_7, 0:r294_14
#  294|     mu294_22(unknown)       = ^CallSideEffect                 : ~mu291_4
#  294|     mu294_23(A)             = ^IndirectMayWriteSideEffect[-1] : &:r294_7
#  294|     v294_24(void)           = ^BufferReadSideEffect[0]        : &:r294_14, ~mu291_4
#  294|     mu294_25(unknown)       = ^BufferMayWriteSideEffect[0]    : &:r294_14
#  294|     r294_26(glval<int>)     = FieldAddress[i]                 : r294_7
#  294|     r294_27(int)            = Load                            : &:r294_26, ~mu291_4
#  294|     m294_28(int)            = Store                           : &:r294_1, r294_27
#  295|     r295_1(glval<A *>)      = VariableAddress[a]              : 
#  295|     r295_2(glval<unknown>)  = FunctionAddress[operator new]   : 
#  295|     r295_3(unsigned long)   = Constant[4]                     : 
#  295|     r295_4(void *)          = Call                            : func:r295_2, 0:r295_3
#  295|     mu295_5(unknown)        = ^CallSideEffect                 : ~mu291_4
#  295|     mu295_6(unknown)        = ^InitializeDynamicAllocation    : &:r295_4
#  295|     r295_7(A *)             = Convert                         : r295_4
#  295|     r295_8(glval<unknown>)  = FunctionAddress[A]              : 
#  295|     v295_9(void)            = Call                            : func:r295_8, this:r295_7
#  295|     mu295_10(unknown)       = ^CallSideEffect                 : ~mu291_4
#  295|     mu295_11(A)             = ^IndirectMayWriteSideEffect[-1] : &:r295_7
#  295|     m295_12(A *)            = Store                           : &:r295_1, r295_7
#  296|     r296_1(glval<Point *>)  = VariableAddress[#return]        : 
#  296|     r296_2(glval<Point *>)  = VariableAddress[p]              : 
#  296|     r296_3(Point *)         = Load                            : &:r296_2, m292_8
#  296|     m296_4(Point *)         = Store                           : &:r296_1, r296_3
#  291|     r291_7(glval<Point *>)  = VariableAddress[#return]        : 
#  291|     v291_8(void)            = ReturnValue                     : &:r291_7, m296_4
#  291|     v291_9(void)            = UnmodeledUse                    : mu*
#  291|     v291_10(void)           = AliasedUse                      : ~mu291_4
#  291|     v291_11(void)           = ExitFunction                    : 
>>>>>>> 604731ba
<|MERGE_RESOLUTION|>--- conflicted
+++ resolved
@@ -1240,51 +1240,6 @@
 #  275|     v275_13(void)        = AliasedUse         : ~mu275_4
 #  275|     v275_14(void)        = ExitFunction       : 
 
-<<<<<<< HEAD
-#  286| int main(int, char**)
-#  286|   Block 0
-#  286|     v286_1(void)           = EnterFunction                    : 
-#  286|     mu286_2(unknown)       = AliasedDefinition                : 
-#  286|     mu286_3(unknown)       = InitializeNonLocal               : 
-#  286|     mu286_4(unknown)       = UnmodeledDefinition              : 
-#  286|     r286_5(glval<int>)     = VariableAddress[argc]            : 
-#  286|     m286_6(int)            = InitializeParameter[argc]        : &:r286_5
-#  286|     r286_7(glval<char **>) = VariableAddress[argv]            : 
-#  286|     m286_8(char **)        = InitializeParameter[argv]        : &:r286_7
-#  286|     r286_9(char **)        = Load                             : &:r286_7, m286_8
-#  286|     mu286_10(unknown)      = InitializeIndirection[argv]      : &:r286_9
-#  287|     r287_1(glval<unknown>) = FunctionAddress[unknownFunction] : 
-#  287|     r287_2(glval<int>)     = VariableAddress[argc]            : 
-#  287|     r287_3(int)            = Load                             : &:r287_2, m286_6
-#  287|     r287_4(glval<char **>) = VariableAddress[argv]            : 
-#  287|     r287_5(char **)        = Load                             : &:r287_4, m286_8
-#  287|     v287_6(void)           = Call                             : func:r287_1, 0:r287_3, 1:r287_5
-#  287|     mu287_7(unknown)       = ^CallSideEffect                  : ~mu286_4
-#  287|     v287_8(void)           = ^BufferReadSideEffect[1]         : &:r287_5, ~mu286_4
-#  287|     mu287_9(unknown)       = ^BufferMayWriteSideEffect[1]     : &:r287_5
-#  288|     r288_1(glval<unknown>) = FunctionAddress[unknownFunction] : 
-#  288|     r288_2(glval<int>)     = VariableAddress[argc]            : 
-#  288|     r288_3(int)            = Load                             : &:r288_2, m286_6
-#  288|     r288_4(glval<char **>) = VariableAddress[argv]            : 
-#  288|     r288_5(char **)        = Load                             : &:r288_4, m286_8
-#  288|     v288_6(void)           = Call                             : func:r288_1, 0:r288_3, 1:r288_5
-#  288|     mu288_7(unknown)       = ^CallSideEffect                  : ~mu286_4
-#  288|     v288_8(void)           = ^BufferReadSideEffect[1]         : &:r288_5, ~mu286_4
-#  288|     mu288_9(unknown)       = ^BufferMayWriteSideEffect[1]     : &:r288_5
-#  289|     r289_1(glval<int>)     = VariableAddress[#return]         : 
-#  289|     r289_2(glval<char **>) = VariableAddress[argv]            : 
-#  289|     r289_3(char **)        = Load                             : &:r289_2, m286_8
-#  289|     r289_4(char *)         = Load                             : &:r289_3, ~mu286_4
-#  289|     r289_5(char)           = Load                             : &:r289_4, ~mu286_4
-#  289|     r289_6(int)            = Convert                          : r289_5
-#  289|     m289_7(int)            = Store                            : &:r289_1, r289_6
-#  286|     v286_11(void)          = ReturnIndirection[argv]          : &:r286_9, ~mu286_4
-#  286|     r286_12(glval<int>)    = VariableAddress[#return]         : 
-#  286|     v286_13(void)          = ReturnValue                      : &:r286_12, m289_7
-#  286|     v286_14(void)          = UnmodeledUse                     : mu*
-#  286|     v286_15(void)          = AliasedUse                       : ~mu286_4
-#  286|     v286_16(void)          = ExitFunction                     : 
-=======
 #  286| void A::A(int)
 #  286|   Block 0
 #  286|     v286_1(void)       = EnterFunction          : 
@@ -1312,7 +1267,7 @@
 #  287|     r287_8(A *)        = Load                       : &:r287_6, m287_7
 #  287|     mu287_9(unknown)   = InitializeIndirection[p#0] : &:r287_8
 #  287|     v287_10(void)      = NoOp                       : 
-#  287|     v287_11(void)      = ReturnIndirection          : &:r287_8, ~mu287_4
+#  287|     v287_11(void)      = ReturnIndirection[p#0]     : &:r287_8, ~mu287_4
 #  287|     v287_12(void)      = ReturnVoid                 : 
 #  287|     v287_13(void)      = UnmodeledUse               : mu*
 #  287|     v287_14(void)      = AliasedUse                 : ~mu287_4
@@ -1404,4 +1359,47 @@
 #  291|     v291_9(void)            = UnmodeledUse                    : mu*
 #  291|     v291_10(void)           = AliasedUse                      : ~mu291_4
 #  291|     v291_11(void)           = ExitFunction                    : 
->>>>>>> 604731ba
+
+#  301| int main(int, char**)
+#  301|   Block 0
+#  301|     v301_1(void)           = EnterFunction                    : 
+#  301|     mu301_2(unknown)       = AliasedDefinition                : 
+#  301|     mu301_3(unknown)       = InitializeNonLocal               : 
+#  301|     mu301_4(unknown)       = UnmodeledDefinition              : 
+#  301|     r301_5(glval<int>)     = VariableAddress[argc]            : 
+#  301|     m301_6(int)            = InitializeParameter[argc]        : &:r301_5
+#  301|     r301_7(glval<char **>) = VariableAddress[argv]            : 
+#  301|     m301_8(char **)        = InitializeParameter[argv]        : &:r301_7
+#  301|     r301_9(char **)        = Load                             : &:r301_7, m301_8
+#  301|     mu301_10(unknown)      = InitializeIndirection[argv]      : &:r301_9
+#  302|     r302_1(glval<unknown>) = FunctionAddress[unknownFunction] : 
+#  302|     r302_2(glval<int>)     = VariableAddress[argc]            : 
+#  302|     r302_3(int)            = Load                             : &:r302_2, m301_6
+#  302|     r302_4(glval<char **>) = VariableAddress[argv]            : 
+#  302|     r302_5(char **)        = Load                             : &:r302_4, m301_8
+#  302|     v302_6(void)           = Call                             : func:r302_1, 0:r302_3, 1:r302_5
+#  302|     mu302_7(unknown)       = ^CallSideEffect                  : ~mu301_4
+#  302|     v302_8(void)           = ^BufferReadSideEffect[1]         : &:r302_5, ~mu301_4
+#  302|     mu302_9(unknown)       = ^BufferMayWriteSideEffect[1]     : &:r302_5
+#  303|     r303_1(glval<unknown>) = FunctionAddress[unknownFunction] : 
+#  303|     r303_2(glval<int>)     = VariableAddress[argc]            : 
+#  303|     r303_3(int)            = Load                             : &:r303_2, m301_6
+#  303|     r303_4(glval<char **>) = VariableAddress[argv]            : 
+#  303|     r303_5(char **)        = Load                             : &:r303_4, m301_8
+#  303|     v303_6(void)           = Call                             : func:r303_1, 0:r303_3, 1:r303_5
+#  303|     mu303_7(unknown)       = ^CallSideEffect                  : ~mu301_4
+#  303|     v303_8(void)           = ^BufferReadSideEffect[1]         : &:r303_5, ~mu301_4
+#  303|     mu303_9(unknown)       = ^BufferMayWriteSideEffect[1]     : &:r303_5
+#  304|     r304_1(glval<int>)     = VariableAddress[#return]         : 
+#  304|     r304_2(glval<char **>) = VariableAddress[argv]            : 
+#  304|     r304_3(char **)        = Load                             : &:r304_2, m301_8
+#  304|     r304_4(char *)         = Load                             : &:r304_3, ~mu301_4
+#  304|     r304_5(char)           = Load                             : &:r304_4, ~mu301_4
+#  304|     r304_6(int)            = Convert                          : r304_5
+#  304|     m304_7(int)            = Store                            : &:r304_1, r304_6
+#  301|     v301_11(void)          = ReturnIndirection[argv]          : &:r301_9, ~mu301_4
+#  301|     r301_12(glval<int>)    = VariableAddress[#return]         : 
+#  301|     v301_13(void)          = ReturnValue                      : &:r301_12, m304_7
+#  301|     v301_14(void)          = UnmodeledUse                     : mu*
+#  301|     v301_15(void)          = AliasedUse                       : ~mu301_4
+#  301|     v301_16(void)          = ExitFunction                     : 