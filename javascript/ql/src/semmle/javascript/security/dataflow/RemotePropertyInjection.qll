--- conflicted
+++ resolved
@@ -70,27 +70,6 @@
 
     override string getMessage() {
       result = " a property name to write to."
-<<<<<<< HEAD
-    }     
-  }
-  
-  /**
-   * A sink for method calls using dynamically computed method names.   
-   */
-  class MethodCallSink extends Sink, DataFlow::ValueNode  {
-    MethodCallSink() {
-      exists (DataFlow::PropRead pr | astNode = pr.getPropertyNameExpr() |
-        exists (pr.getAnInvocation()) and
-
-        // Omit sinks covered by the UnsafeDynamicMethodAccess query
-        not PropertyInjection::hasUnsafeMethods(pr.getBase().getALocalSource())
-      )
-    }
-
-    override string getMessage() {
-      result = " a method name to be called."
-=======
->>>>>>> 8017df17
     }
   }
 
